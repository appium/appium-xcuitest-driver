--- conflicted
+++ resolved
@@ -281,13 +281,7 @@
     }
 
     const cookies = await this.getCookies();
-<<<<<<< HEAD
     await B.all(cookies.map((cookie) => this._deleteCookie(cookie)));
-=======
-    for (const cookie of cookies) {
-      await this._deleteCookie(cookie);
-    }
->>>>>>> c40f1ca1
   },
 };
 
