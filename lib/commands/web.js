--- conflicted
+++ resolved
@@ -796,16 +796,9 @@
   async waitForAtom(promise) {
     const timer = new timing.Timer().start();
 
-<<<<<<< HEAD
-    let atomWaitTimeoutMs = ATOM_WAIT_TIMEOUT_MS;
-    if (_.isNumber(this.opts.webviewAtomWaitTimeout) && this.opts.webviewAtomWaitTimeout > 0) {
-      atomWaitTimeoutMs = this.opts.webviewAtomWaitTimeout;
-    }
-=======
     const atomWaitTimeoutMs = _.isNumber(this.opts.webviewAtomWaitTimeout) && this.opts.webviewAtomWaitTimeout > 0
       ? this.opts.webviewAtomWaitTimeout
       : ATOM_WAIT_TIMEOUT_MS;
->>>>>>> 255671d6
     // need to check for alert while the atom is being executed.
     // so notify ourselves when it happens
     const timedAtomPromise = B.resolve(promise).timeout(atomWaitTimeoutMs);
