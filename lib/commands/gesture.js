import { errors } from 'appium-base-driver';
import { util } from 'appium-support';
import { iosCommands } from 'appium-ios-driver';
import _ from 'lodash';
import log from '../logger';


let helpers = {}, extensions = {}, commands = {};

commands.moveTo = iosCommands.gesture.moveTo;

commands.click = async function (el) {
  if (!this.isWebContext()) {
    // there are multiple commands that map here, so manually proxy
    return await this.nativeClick(el);
  }
  el = util.unwrapElement(el);
  if (this.opts.nativeWebTap && !this.isRealDevice()) {
    // atoms-based clicks don't always work in safari 7
    await this.nativeWebTap(el);
  } else {
    let atomsElement = this.useAtomsElement(el);
    return await this.executeAtom('click', [atomsElement]);
  }
};

commands.performTouch = async function (gestures) {
  log.debug(`Received the following touch gestures: ${gestures}`);
  log.debug(`Received the following touch action: ${_.map(gestures, 'action').join('-')}`);

  if (isDoubleTap(gestures)) {
    return await this.handleDoubleTap(gestures);
  } else if (isTap(gestures)) {
    return await this.handleTap(gestures[0]);
<<<<<<< HEAD
  } else if (isDoubleTap(gestures)) {
    return await this.handleDoubleTap(gestures);
=======
>>>>>>> fc878728
  } else if (isTwoFingerTap(gestures)) {
    return await this.handleTwoFingerTap(gestures);
  } else if (isLongPress(gestures)) {
    return await this.handleLongPress(gestures);
  } else if (isDrag(gestures)) {
    return await this.handleDrag(gestures);
  } else if (isScroll(gestures)) {
    return await this.handleScroll(gestures);
  }
  throw new errors.NotYetImplementedError('Support for this gesture is not yet implemented. Please contact an Appium dev');
};

commands.performMultiAction = async function (actions) {
  log.debug(`Received the following multi touch action:`);
  for (let i in actions) {
    log.debug(`    ${i+1}: ${_.map(actions[i], 'action').join('-')}`);
  }

  if (isPinchOrZoom(actions)) {
    return await this.handlePinchOrZoom(actions);
  }
  throw new errors.NotYetImplementedError('Support for this multi-action is not yet implemented. Please contact an Appium dev.');
};

commands.nativeClick = async function (el) {
  el = util.unwrapElement(el);
  let endpoint = `/element/${el}/click`;
  return await this.proxyCommand(endpoint, 'POST', {});
};

function isDrag (gestures) {
  return (
      gestures.length === 4 &&
      gestures[0].action === 'press' &&
      gestures[1].action === 'wait' &&
      gestures[2].action === 'moveTo' &&
      gestures[3].action === 'release'
  );
}

function isDoubleTap (gestures) {
  if (gestures.length === 1 && gestures[0].action.toLowerCase() === 'doubletap') {
    return true;
  } else if (gestures.length === 1 &&
             gestures[0].action === 'tap' &&
             (gestures[0].options || {}).count === 2) {
    return true;
  }
  return false;
}

function isTwoFingerTap (gestures) {
  if (gestures.length === 1 && gestures[0].action.toLowerCase() === 'twofingertap') {
    return true;
  }
  return false;
}

function isTap (gestures) {
  if (gestures.length === 1 && gestures[0].action === 'tap') {
    return true;
  } else if (gestures.length === 2 &&
              gestures[0].action === 'press' &&
              gestures[1].action === 'release') {
    return true;
  }
  return false;
}

function isTwoFingerTap (gestures) {
  if (gestures.length === 1 && gestures[0].action.toLowerCase() === 'twofingertap') {
    return true;
  }
  return false;
}


function isDoubleTap (gestures) {
  if (gestures.length === 1 && gestures[0].action.toLowerCase() === 'doubletap') {
    return true;
  }
  return false;
}

function isLongPress (gestures) {
  if (gestures.length === 1 && gestures[0].action.toLowerCase() === 'longpress') {
    return true;
  } else if (gestures.length === 3 &&
              gestures[0].action === 'press' &&
              gestures[1].action === 'wait' &&
              gestures[2].action === 'release') {
    return true;
  }
  return false;
}

function isScroll (gestures) {
  if (gestures.length === 3 &&
        gestures[0].action === 'press' &&
        gestures[1].action === 'moveTo' &&
        gestures[2].action === 'release') {
    return true;
  }
  return false;
}

function isPinchOrZoom (actions = []) {
  // symmetric two-finger action consisting of press-moveto-release
  if (actions.length === 2) {
    if (actions[0].length === 3 && actions[1].length === 3) {
      return _.every(actions, (gestures) => isScroll(gestures));
    }
  }
  return false;
}

helpers.handleScroll = async function (gestures) {
  if (gestures[1].options.element) {
    // use the to-visible option of scrolling in WDA
    return await this.mobileScroll({
      element: gestures[1].options.element,
      toVisible: true
    });
  }

  // otherwise, for now, just translate into a drag with short duration
  let dragGestures = [
    gestures[0],
    {action: 'wait', options: {ms: 0}},
    gestures[1],
    gestures[2]
  ];
  return await this.handleDrag(dragGestures);
};

helpers.handleDrag = async function (gestures) {
  // get gestures
  let press = gestures[0];
  let wait = gestures[1];
  let moveTo = gestures[2];

  // get drag data
  let pressCoordinates = await this.getCoordinates(press);
  let duration = (parseInt(wait.options.ms, 10) / 1000);
  let moveToCoordinates = await this.getCoordinates(moveTo);

  // update moveTo coordinates with offset
  moveToCoordinates = this.applyMoveToOffset(pressCoordinates, moveToCoordinates);

  // build drag command
  let params = {};
  params.fromX = pressCoordinates.x;
  params.fromY = pressCoordinates.y;
  params.toX = moveToCoordinates.x;
  params.toY = moveToCoordinates.y;
  params.duration = duration;

  let endpoint = `/wda/element/0/dragfromtoforduration`;
  return await this.proxyCommand(endpoint, 'POST', params);
};

helpers.handleTap = async function (gesture) {
  let options = gesture.options || {};

  let params = {};
  if (util.hasValue(options.x) && util.hasValue(options.y)) {
    params.x = options.x;
    params.y = options.y;
  }

  let el = util.hasValue(options.element) ? options.element : '0';
  let endpoint = `/wda/tap/${el}`;

  if (util.hasValue(this.opts.tapWithShortPressDuration)) {
    // in some cases `tap` is too slow, so allow configurable long press
    log.debug(`Translating tap into long press with '${this.opts.tapWithShortPressDuration}' duration`);
    params.duration = parseFloat(this.opts.tapWithShortPressDuration);
    endpoint = `/wda/element/${el}/touchAndHold`;
    params.duration = parseFloat(this.opts.tapWithShortPressDuration);
  }

  return await this.proxyCommand(endpoint, 'POST', params);
};

helpers.handleDoubleTap = async function (gestures) {
  let pressOpts = gestures[0].options || {};

  let el = util.unwrapElement(pressOpts.element);
  if (!el) {
    throw new errors.BadParametersError('WDA long press needs an element');
  }

  let endpoint = `/uiaElement/${el}/doubleTap`;

  return await this.proxyCommand(endpoint, 'POST');
};

helpers.handleTwoFingerTap = async function (gestures) {
<<<<<<< HEAD
  let pressOpts = gestures[0].options || {};

  let el = util.unwrapElement(pressOpts.element);
  if (!el) {
    throw new errors.BadParametersError('WDA long press needs an element');
  }

=======
  let gesture = gestures[0];
  let opts = gesture.options || {};

  if (!opts.element) {
    log.errorAndThrow('WDA double tap needs an element');
  }

  let el = util.unwrapElement(opts.element);
>>>>>>> fc878728
  let endpoint = `/uiaElement/${el}/twoFingerTap`;

  return await this.proxyCommand(endpoint, 'POST');
};

helpers.handleLongPress = async function (gestures) {
  let pressOpts = gestures[0].options || {};

  let el = util.unwrapElement(pressOpts.element);
  let duration;
  if (gestures.length === 1 && util.hasValue(pressOpts.duration)) {
    duration = pressOpts.duration;
  } else if (gestures.length === 3) {
    // duration is the `wait` action
    // upstream system expects seconds not milliseconds
    duration = parseFloat(gestures[1].options.ms) / 1000;
  } else {
    // give a sane default duration
    duration = 0.8;
  }

  let params = {
    duration,
    x: pressOpts.x,
    y: pressOpts.y,
  };

  let endpoint;
  if (el) {
    endpoint = `/wda/element/${el}/touchAndHold`;
  } else {
    params.x = pressOpts.x;
    params.y = pressOpts.y;

    endpoint = '/wda/touchAndHold';
  }
  return await this.proxyCommand(endpoint, 'POST', params);
};

function determinePinchScale (x, y, pinch) {
  let scale = x > y ? x - y : y - x;
  if (pinch) {
    // TODO: revisit this when pinching actually works, since it is impossible to
    // know what the scale factor does at this point (Xcode 8.1)
    scale = 1 / scale;
    if (scale < 0.02) {
      // this is the minimum that Apple will allow
      // but WDA will not throw an error if it is too low
      scale = 0.02;
    }
  } else {
    // for zoom, each 10px is one scale factor
    scale = scale / 10;
  }
  return scale;
}

helpers.handlePinchOrZoom = async function (actions) {
  // currently we can only do this action on an element
  if (!actions[0][0].options.element ||
      actions[0][0].options.element !== actions[1][0].options.element) {
    log.errorAndThrow('Pinch/zoom actions must be done on a single element');
  }
  let el = actions[0][0].options.element;

  // assume that action is in a single plane (x or y, not horizontal at all)
  // terminology all assuming right handedness
  let scale, velocity;
  if (actions[0][0].options.y === actions[0][1].options.y) {
    // horizontal, since y offset is the same in press and moveTo
    let thumb = (actions[0][0].options.x <= actions[1][0].options.x) ? actions[0] : actions[1];

    // now decipher pinch vs. zoom,
    //   pinch: thumb moving from left to right
    //   zoom: thumb moving from right to left
    scale = determinePinchScale(thumb[0].options.x, thumb[1].options.x, thumb[0].options.x <= thumb[1].options.x);
  } else {
    // vertical
    let forefinger = (actions[0][0].options.y <= actions[1][0].options.y) ? actions[0] : actions[1];

    // now decipher pinch vs. zoom
    //   pinch: forefinger moving from top to bottom
    //   zoom: forefinger moving from bottom to top
    scale = determinePinchScale(forefinger[0].options.y, forefinger[1].options.y, forefinger[0].options.y <= forefinger[1].options.y);
  }
  velocity = scale < 1 ? -1 : 1;

  log.debug(`Decoded ${scale < 1 ? 'pinch' : 'zoom'} action with scale '${scale}' and velocity '${velocity}'`);
  if (scale < 1) {
    log.warn('Pinch actions may not work, due to Apple issue.');
  }

  let params = {
    scale,
    velocity
  };
  await this.proxyCommand(`/wda/element/${el}/pinch`, 'POST', params);
};

helpers.mobileScroll = async function (opts={}) {
  if (!opts.element) {
    opts.element = await this.findElement(`class name`, `XCUIElementTypeApplication`);
  }
  // WDA supports four scrolling strategies: predication based on name, direction,
  // predicateString, and toVisible, in that order.
  let params = {};
  if (opts.name) {
    params.name = opts.name;
  } else if (opts.direction) {
    params.direction = opts.direction;
  } else if (opts.predicateString) {
    params.predicateString = opts.predicateString;
  } else if (opts.toVisible) {
    params.toVisible = opts.toVisible;
  } else {
    let msg = 'Mobile scroll supports the following strategies: name, ' +
              'direction, predicateString, and toVisible. Specify one of these';
    log.errorAndThrow(msg);
  }

  let element = opts.element.ELEMENT ? opts.element.ELEMENT : opts.element;
  let endpoint = `/wda/element/${element}/scroll`;
  return await this.proxyCommand(endpoint, 'POST', params);
};

helpers.getCoordinates = async function(gesture) {
  let el = gesture.options.element;

  // defaults
  let coordinates = {x: 0, y: 0, areOffsets: false};

  // figure out the element coordinates.
  if (el) {
    let rect = await this.getRect(el);
    let pos = {x: rect.x, y: rect.y};
    let size = {w: rect.width, h: rect.height};

    // defaults
    let offsetX = 0;
    let offsetY = 0;

    // get the real offsets
    if (gesture.options.x || gesture.options.y) {
      offsetX = (gesture.options.x || 0);
      offsetY = (gesture.options.y || 0);
    } else {
      offsetX = (size.w / 2);
      offsetY = (size.h / 2);
    }

    // apply the offsets
    coordinates.x = pos.x + offsetX;
    coordinates.y = pos.y + offsetY;
  } else {
    // moveTo coordinates are passed in as offsets
    coordinates.areOffsets = (gesture.action === 'moveTo');
    coordinates.x = (gesture.options.x || 0);
    coordinates.y = (gesture.options.y || 0);
  }
  return coordinates;
};

helpers.applyMoveToOffset = function (firstCoordinates, secondCoordinates) {
  if (secondCoordinates.areOffsets) {
    return {
      x: firstCoordinates.x + secondCoordinates.x,
      y: firstCoordinates.y + secondCoordinates.y,
    };
  } else {
    return secondCoordinates;
  }
};

Object.assign(extensions, helpers, commands);
export { extensions, helpers, commands };
export default extensions;<|MERGE_RESOLUTION|>--- conflicted
+++ resolved
@@ -32,11 +32,8 @@
     return await this.handleDoubleTap(gestures);
   } else if (isTap(gestures)) {
     return await this.handleTap(gestures[0]);
-<<<<<<< HEAD
   } else if (isDoubleTap(gestures)) {
     return await this.handleDoubleTap(gestures);
-=======
->>>>>>> fc878728
   } else if (isTwoFingerTap(gestures)) {
     return await this.handleTwoFingerTap(gestures);
   } else if (isLongPress(gestures)) {
@@ -106,21 +103,6 @@
   return false;
 }
 
-function isTwoFingerTap (gestures) {
-  if (gestures.length === 1 && gestures[0].action.toLowerCase() === 'twofingertap') {
-    return true;
-  }
-  return false;
-}
-
-
-function isDoubleTap (gestures) {
-  if (gestures.length === 1 && gestures[0].action.toLowerCase() === 'doubletap') {
-    return true;
-  }
-  return false;
-}
-
 function isLongPress (gestures) {
   if (gestures.length === 1 && gestures[0].action.toLowerCase() === 'longpress') {
     return true;
@@ -222,28 +204,6 @@
 };
 
 helpers.handleDoubleTap = async function (gestures) {
-  let pressOpts = gestures[0].options || {};
-
-  let el = util.unwrapElement(pressOpts.element);
-  if (!el) {
-    throw new errors.BadParametersError('WDA long press needs an element');
-  }
-
-  let endpoint = `/uiaElement/${el}/doubleTap`;
-
-  return await this.proxyCommand(endpoint, 'POST');
-};
-
-helpers.handleTwoFingerTap = async function (gestures) {
-<<<<<<< HEAD
-  let pressOpts = gestures[0].options || {};
-
-  let el = util.unwrapElement(pressOpts.element);
-  if (!el) {
-    throw new errors.BadParametersError('WDA long press needs an element');
-  }
-
-=======
   let gesture = gestures[0];
   let opts = gesture.options || {};
 
@@ -252,7 +212,21 @@
   }
 
   let el = util.unwrapElement(opts.element);
->>>>>>> fc878728
+
+  let endpoint = `/uiaElement/${el}/doubleTap`;
+
+  return await this.proxyCommand(endpoint, 'POST');
+};
+
+helpers.handleTwoFingerTap = async function (gestures) {
+  let gesture = gestures[0];
+  let opts = gesture.options || {};
+
+  if (!opts.element) {
+    log.errorAndThrow('WDA double tap needs an element');
+  }
+
+  let el = util.unwrapElement(opts.element);
   let endpoint = `/uiaElement/${el}/twoFingerTap`;
 
   return await this.proxyCommand(endpoint, 'POST');
