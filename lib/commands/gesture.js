--- conflicted
+++ resolved
@@ -27,17 +27,11 @@
     return await this.handleTap(gestures[0]);
   } else if (gestures.length === 1 && (gestures[0] || '').action.toLowerCase() === 'doubletap') {
     return await this.handleDoubleTap(gestures[0]);
-<<<<<<< HEAD
   } else if (gestures.length === 1 && (gestures[0] || '').action.toLowerCase() === 'twofingertap') {
     return await this.handleTwoFingerTap(gestures[0]);
-  } else if (gestures.length === 1 && (gestures[0] || '').action.toLowerCase() === 'longpress') {
+  } else if (isLongPress(gestures)) {
     return await this.handleLongPress(gestures[0]);
-  } else if (this.isDrag(gestures)) {
-=======
-  } else if (isLongPress(gestures)) {
-    return await this.handleLongPress(gestures);
   } else if (isDrag(gestures)) {
->>>>>>> 83fad7ba
     return await this.handleDrag(gestures);
   } else if (isScroll(gestures)) {
     return await this.handleScroll(gestures);
@@ -166,39 +160,34 @@
   return await this.proxyCommand(endpoint, 'POST', params);
 };
 
-helpers.handleDoubleTap = async function (gesture) {
-  let opts = gesture.options || {};
-
-  if (!opts.element) {
-    throw new errors.BadParametersError('WDA double tap needs an element');
-  }
-
-  let el = opts.element.ELEMENT ? opts.element.ELEMENT : opts.element;
+helpers.handleDoubleTap = async function (gestures) {
+  let pressOpts = gestures[0].options || {};
+
+  let el = util.unwrapElement(pressOpts.element);
+  if (!el) {
+    throw new errors.BadParametersError('WDA long press needs an element');
+  }
+
   let endpoint = `/uiaElement/${el}/doubleTap`;
 
   return await this.proxyCommand(endpoint, 'POST');
 };
 
-<<<<<<< HEAD
-helpers.handleTwoFingerTap = async function (gesture) {
-  let opts = gesture.options || {};
-
-  if (!opts.element) {
-    throw new errors.BadParametersError('WDA double tap needs an element');
-  }
-
-  let el = opts.element.ELEMENT ? opts.element.ELEMENT : opts.element;
+helpers.handleTwoFingerTap = async function (gestures) {
+  let pressOpts = gestures[0].options || {};
+
+  let el = util.unwrapElement(pressOpts.element);
+  if (!el) {
+    throw new errors.BadParametersError('WDA long press needs an element');
+  }
+
   let endpoint = `/uiaElement/${el}/twoFingerTap`;
 
   return await this.proxyCommand(endpoint, 'POST');
 };
 
-helpers.handleLongPress = async function (gesture) {
-  let opts = gesture.options || {};
-=======
 helpers.handleLongPress = async function (gestures) {
   let pressOpts = gestures[0].options || {};
->>>>>>> 83fad7ba
 
   let el = util.unwrapElement(pressOpts.element);
   if (!el) {
