import IDB from 'appium-idb';
import {getSimulator} from 'appium-ios-simulator';
import {WebDriverAgent} from 'appium-webdriveragent';
import {BaseDriver, DeviceSettings, errors} from 'appium/driver';
import {fs, mjpeg, util, timing} from 'appium/support';
import AsyncLock from 'async-lock';
import {retryInterval} from 'asyncbox';
import B from 'bluebird';
import _ from 'lodash';
import {LRUCache} from 'lru-cache';
import EventEmitter from 'node:events';
import path from 'node:path';
import url from 'node:url';
import {
  APP_EXT,
  IPA_EXT,
  SAFARI_BUNDLE_ID,
  extractBundleId,
  extractBundleVersion,
  fetchSupportedAppPlatforms,
  findApps,
  isAppBundle,
  isolateAppBundle,
  verifyApplicationPlatform,
} from './app-utils';
import commands from './commands';
import {desiredCapConstraints} from './desired-caps';
import DEVICE_CONNECTIONS_FACTORY from './device-connections-factory';
import {executeMethodMap} from './execute-method-map';
import {newMethodMap} from './method-map';
import Pyidevice from './py-ios-device-client';
import {
  getConnectedDevices,
  getRealDeviceObj,
  installToRealDevice,
  runRealDeviceReset,
} from './real-device-management';
import {
  createSim,
  getExistingSim,
  installToSimulator,
  runSimulatorReset,
  setLocalizationPrefs,
  setSafariPrefs,
  shutdownOtherSimulators,
  shutdownSimulator,
} from './simulator-management';
import {
  DEFAULT_TIMEOUT_KEY,
  UDID_AUTO,
  checkAppPresent,
  clearSystemFiles,
  detectUdid,
  getAndCheckIosSdkVersion,
  getAndCheckXcodeVersion,
  getDriverInfo,
  isLocalHost,
  isTvOs,
  markSystemFilesForCleanup,
  normalizeCommandTimeouts,
  normalizePlatformVersion,
  printUser,
  removeAllSessionWebSocketHandlers,
  translateDeviceName,
} from './utils';

const SHUTDOWN_OTHER_FEAT_NAME = 'shutdown_other_sims';
const CUSTOMIZE_RESULT_BUNDLE_PATH = 'customize_result_bundle_path';

const SUPPORTED_EXTENSIONS = [IPA_EXT, APP_EXT];
const MAX_ARCHIVE_SCAN_DEPTH = 1;
const defaultServerCaps = {
  webStorageEnabled: false,
  locationContextEnabled: false,
  browserName: '',
  platform: 'MAC',
  javascriptEnabled: true,
  databaseEnabled: false,
  takesScreenshot: true,
  networkConnectionEnabled: false,
};
const WDA_SIM_STARTUP_RETRIES = 2;
const WDA_REAL_DEV_STARTUP_RETRIES = 1;
const WDA_REAL_DEV_TUTORIAL_URL =
  'https://appium.github.io/appium-xcuitest-driver/latest/preparation/real-device-config/';
const WDA_STARTUP_RETRY_INTERVAL = 10000;
const DEFAULT_SETTINGS = {
  nativeWebTap: false,
  nativeWebTapStrict: false,
  useJSONSource: false,
  shouldUseCompactResponses: true,
  elementResponseAttributes: 'type,label',
  // Read https://github.com/appium/WebDriverAgent/blob/master/WebDriverAgentLib/Utilities/FBConfiguration.m for following settings' values
  mjpegServerScreenshotQuality: 25,
  mjpegServerFramerate: 10,
  screenshotQuality: 1,
  mjpegScalingFactor: 100,
  // set `reduceMotion` to `null` so that it will be verified but still set either true/false
  reduceMotion: null,
  pageSourceExcludedAttributes: ''
};
// This lock assures, that each driver session does not
// affect shared resources of the other parallel sessions
const SHARED_RESOURCES_GUARD = new AsyncLock();
const WEB_ELEMENTS_CACHE_SIZE = 500;
const SUPPORTED_ORIENATIONS = ['LANDSCAPE', 'PORTRAIT'];
/* eslint-disable no-useless-escape */
/** @type {import('@appium/types').RouteMatcher[]} */
const NO_PROXY_NATIVE_LIST = [
  ['DELETE', /window/],
  ['GET', /^\/session\/[^\/]+$/],
  ['GET', /alert_text/],
  ['GET', /alert\/[^\/]+/],
  ['GET', /appium/],
  ['GET', /attribute/],
  ['GET', /context/],
  ['GET', /location/],
  ['GET', /log/],
  ['GET', /screenshot/],
  ['GET', /size/],
  ['GET', /source/],
  ['GET', /timeouts$/],
  ['GET', /url/],
  ['GET', /window/],
  ['POST', /accept_alert/],
  ['POST', /actions$/],
  ['DELETE', /actions$/],
  ['POST', /alert_text/],
  ['POST', /alert\/[^\/]+/],
  ['POST', /appium/],
  ['POST', /appium\/device\/is_locked/],
  ['POST', /appium\/device\/lock/],
  ['POST', /appium\/device\/unlock/],
  ['POST', /back/],
  ['POST', /clear/],
  ['POST', /context/],
  ['POST', /dismiss_alert/],
  ['POST', /element\/active/], // MJSONWP get active element should proxy
  ['POST', /element$/],
  ['POST', /elements$/],
  ['POST', /execute/],
  ['POST', /keys/],
  ['POST', /log/],
  ['POST', /receive_async_response/], // always, in case context switches while waiting
  ['POST', /session\/[^\/]+\/location/], // geo location, but not element location
  ['POST', /shake/],
  ['POST', /timeouts/],
  ['POST', /url/],
  ['POST', /value/],
  ['POST', /window/],
  ['DELETE', /cookie/],
  ['GET', /cookie/],
  ['POST', /cookie/],
];

const NO_PROXY_WEB_LIST = /** @type {import('@appium/types').RouteMatcher[]} */ ([
  ['GET', /attribute/],
  ['GET', /element/],
  ['GET', /text/],
  ['GET', /title/],
  ['POST', /clear/],
  ['POST', /click/],
  ['POST', /element/],
  ['POST', /forward/],
  ['POST', /frame/],
  ['POST', /keys/],
  ['POST', /refresh/],
]).concat(NO_PROXY_NATIVE_LIST);
/* eslint-enable no-useless-escape */

const MEMOIZED_FUNCTIONS = ['getStatusBarHeight', 'getDevicePixelRatio', 'getScreenInfo'];

// Capabilities that do not have xcodebuild process
const CAP_NAMES_NO_XCODEBUILD_REQUIRED = ['webDriverAgentUrl', 'usePreinstalledWDA'];

const BUNDLE_VERSION_PATTERN = /CFBundleVersion\s+=\s+"?([^(;|")]+)/;

/**
 * @implements {ExternalDriver<XCUITestDriverConstraints, FullContext|string>}
 * @extends {BaseDriver<XCUITestDriverConstraints>}
 * @privateRemarks **This class should be considered "final"**. It cannot be extended
 * due to use of public class field assignments.  If extending this class becomes a hard requirement, refer to the implementation of `BaseDriver` on how to do so.
 */
export class XCUITestDriver extends BaseDriver {
  static newMethodMap = newMethodMap;

  static executeMethodMap = executeMethodMap;

  /** @type {string|null|undefined} */
  curWindowHandle;

  /**
   * @type {boolean|undefined}
   */
  selectingNewPage;

  /** @type {string[]} */
  contexts;

  /** @type {string|null} */
  curContext;

  /** @type {string[]} */
  curWebFrames;

  /** @type {import('./types').CalibrationData|null} */
  webviewCalibrationResult;

  /**
   * @type {import('./types').Page[]|undefined}
   */
  windowHandleCache;

  /** @type {import('./types').AsyncPromise|undefined} */
  asyncPromise;

  /** @type {number|undefined} */
  asyncWaitMs;

  /** @type {((logRecord: {message: string}) => void)|null} */
  _syslogWebsocketListener;

  /** @type {import('./commands/performance').PerfRecorder[]} */
  _perfRecorders;

  /** @type {LRUCache} */
  webElementsCache;

  /**
   * @type {any|null}
   * @privateRemarks needs types
   **/
  _conditionInducerService;

  /** @type {boolean|undefined} */
  _isSafariIphone;

  /** @type {boolean|undefined} */
  _isSafariNotched;

  /** @type {import('./commands/types').WaitingAtoms} */
  _waitingAtoms;

  /** @type {import('./types').LifecycleData} */
  lifecycleData;

  /** @type {XCUITestDriverOpts} */
  opts;

  /** @type {import('./commands/record-audio').AudioRecorder|null} */
  _audioRecorder;

  /** @type {XcodeVersion|undefined} */
  xcodeVersion;

  /** @type {import('./commands/pcap').TrafficCapture|null} */
  _trafficCapture;

<<<<<<< HEAD
  /** @type {boolean} */
  skipDeviceCheck;
=======
  /** @type {Simulator|RealDevice} */
  _device;

  /** @type {string|null} */
  _iosSdkVersion;
>>>>>>> 01091fbd

  /**
   *
   * @param {XCUITestDriverOpts} opts
   * @param {boolean} shouldValidateCaps
   */
  constructor(opts = /** @type {XCUITestDriverOpts} */ ({}), shouldValidateCaps = true) {
    super(opts, shouldValidateCaps);

    this.locatorStrategies = [
      'xpath',
      'id',
      'name',
      'class name',
      '-ios predicate string',
      '-ios class chain',
      'accessibility id',
      'css selector',
    ];
    this.webLocatorStrategies = [
      'link text',
      'css selector',
      'tag name',
      'link text',
      'partial link text',
    ];
    this.curWebFrames = [];
    this._perfRecorders = [];
    this.desiredCapConstraints = desiredCapConstraints;
    this.webElementsCache = new LRUCache({
      max: WEB_ELEMENTS_CACHE_SIZE,
    });
    this.webviewCalibrationResult = null;
    this._waitingAtoms = {
      count: 0,
      alertNotifier: new EventEmitter(),
      alertMonitor: B.resolve(),
    };
    this.resetIos();
    this.settings = new DeviceSettings(DEFAULT_SETTINGS, this.onSettingsUpdate.bind(this));
    this.logs = {};
    this._trafficCapture = null;
    // memoize functions here, so that they are done on a per-instance basis
    for (const fn of MEMOIZED_FUNCTIONS) {
      this[fn] = _.memoize(this[fn]);
    }
    this.lifecycleData = {};
    this._audioRecorder = null;

    // Whether to skip the device check in a new session request.
    // This is a workaround for network connected devices such as an Apple TV 4k tvOS 17+ real device.
    // A situation that requires this capability may hve an issue to communicate with the device
    // over appium-ios-device for example.
    // Please remove this capability when we no longer need this workaround.
    this.skipDeviceCheck = this.opts.skipDeviceCheck || false;
  }

  async onSettingsUpdate(key, value) {
    // skip sending the update request to the WDA nor saving it in opts
    // to not spend unnecessary time.
    if (['pageSourceExcludedAttributes'].includes(key)) {
      return;
    }

    if (key !== 'nativeWebTap' && key !== 'nativeWebTapStrict') {
      return await this.proxyCommand('/appium/settings', 'POST', {
        settings: {[key]: value},
      });
    }
    this.opts[key] = !!value;
  }

  resetIos() {
    this.opts = this.opts || {};
    this.wda = null;
    this.jwpProxyActive = false;
    this.proxyReqRes = null;
    this.safari = false;
    this.cachedWdaStatus = null;

    this.curWebFrames = [];
    this._currentUrl = null;
    this.curContext = null;
    this.xcodeVersion = undefined;
    this.contexts = [];
    this.implicitWaitMs = 0;
    this.pageLoadMs = 6000;
    this.landscapeWebCoordsOffset = 0;
    this.remote = null;
    this._conditionInducerService = null;

    this.webElementsCache = new LRUCache({
      max: WEB_ELEMENTS_CACHE_SIZE,
    });

    this._waitingAtoms = {
      count: 0,
      alertNotifier: new EventEmitter(),
      alertMonitor: B.resolve(),
    };
  }

  get driverData() {
    // TODO fill out resource info here
    return {};
  }

  async getStatus() {
    const status = {
      ready: true,
      message: 'The driver is ready to accept new connections',
      build: await getDriverInfo(),
    };
    if (this.cachedWdaStatus) {
      status.wda = this.cachedWdaStatus;
    }
    return status;
  }

  mergeCliArgsToOpts() {
    let didMerge = false;
    // this.cliArgs should never include anything we do not expect.
    for (const [key, value] of Object.entries(this.cliArgs ?? {})) {
      if (_.has(this.opts, key)) {
        this.log.info(
          `CLI arg '${key}' with value '${value}' overwrites value '${this.opts[key]}' sent in via caps)`,
        );
        didMerge = true;
      }
      this.opts[key] = value;
    }
    return didMerge;
  }

  /**
   * @returns {Simulator|RealDevice}
   */
  get device() {
    return this._device;
  }

  isXcodebuildNeeded() {
    return !(CAP_NAMES_NO_XCODEBUILD_REQUIRED.some((x) => Boolean(this.opts[x])));
  }

  async createSession(w3cCaps1, w3cCaps2, w3cCaps3, driverData) {
    try {
      let [sessionId, caps] = await super.createSession(w3cCaps1, w3cCaps2, w3cCaps3, driverData);

      // merge cli args to opts, and if we did merge any, revalidate opts to ensure the final set
      // is also consistent
      if (this.mergeCliArgsToOpts()) {
        this.validateDesiredCaps({...caps, ...this.cliArgs});
      }

      await this.start();

      // merge server capabilities + desired capabilities
      caps = Object.assign({}, defaultServerCaps, caps);
      // update the udid with what is actually used
      caps.udid = this.opts.udid;
      // ensure we track nativeWebTap capability as a setting as well
      if (_.has(this.opts, 'nativeWebTap')) {
        await this.updateSettings({nativeWebTap: this.opts.nativeWebTap});
      }
      // ensure we track nativeWebTapStrict capability as a setting as well
      if (_.has(this.opts, 'nativeWebTapStrict')) {
        await this.updateSettings({nativeWebTapStrict: this.opts.nativeWebTapStrict});
      }
      // ensure we track useJSONSource capability as a setting as well
      if (_.has(this.opts, 'useJSONSource')) {
        await this.updateSettings({useJSONSource: this.opts.useJSONSource});
      }

      /** @type {import('./types').WDASettings} */
      let wdaSettings = {
        elementResponseAttributes: DEFAULT_SETTINGS.elementResponseAttributes,
        shouldUseCompactResponses: DEFAULT_SETTINGS.shouldUseCompactResponses,
      };
      if ('elementResponseAttributes' in this.opts && _.isString(this.opts.elementResponseAttributes)) {
        wdaSettings.elementResponseAttributes = this.opts.elementResponseAttributes;
      }
      if ('shouldUseCompactResponses' in this.opts && _.isBoolean(this.opts.shouldUseCompactResponses)) {
        wdaSettings.shouldUseCompactResponses = this.opts.shouldUseCompactResponses;
      }
      if ('mjpegServerScreenshotQuality' in this.opts && _.isNumber(this.opts.mjpegServerScreenshotQuality)) {
        wdaSettings.mjpegServerScreenshotQuality = this.opts.mjpegServerScreenshotQuality;
      }
      if ('mjpegServerFramerate' in this.opts && _.isNumber(this.opts.mjpegServerFramerate)) {
        wdaSettings.mjpegServerFramerate = this.opts.mjpegServerFramerate;
      }
      if (_.has(this.opts, 'screenshotQuality')) {
        this.log.info(`Setting the quality of phone screenshot: '${this.opts.screenshotQuality}'`);
        wdaSettings.screenshotQuality = this.opts.screenshotQuality;
      }
      // ensure WDA gets our defaults instead of whatever its own might be
      await this.updateSettings(wdaSettings);

      // turn on mjpeg stream reading if requested
      if (this.opts.mjpegScreenshotUrl) {
        this.log.info(`Starting MJPEG stream reading URL: '${this.opts.mjpegScreenshotUrl}'`);
        this.mjpegStream = new mjpeg.MJpegStream(this.opts.mjpegScreenshotUrl);
        await this.mjpegStream.start();
      }
      return /** @type {[string, import('@appium/types').DriverCaps<XCUITestDriverConstraints>]} */ ([
        sessionId,
        caps,
      ]);
    } catch (e) {
      this.log.error(JSON.stringify(e));
      await this.deleteSession();
      throw e;
    }
  }

  /**
   * Returns the default URL for Safari browser
   * @returns {string} The default URL
   */
  getDefaultUrl() {
    // Setting this to some external URL slows down the session init
    return `${this.getWdaLocalhostRoot()}/health`;
  }

  async start() {
    this.opts.noReset = !!this.opts.noReset;
    this.opts.fullReset = !!this.opts.fullReset;

    await printUser();
    this._iosSdkVersion = null; // For WDA and xcodebuild
    const {device, udid, realDevice} = await this.determineDevice();
    this.log.info(
      `Determining device to run tests on: udid: '${udid}', real device: ${realDevice}`,
    );
    this._device = device;
    this.opts.udid = udid;

    if (this.opts.simulatorDevicesSetPath) {
      if (realDevice) {
        this.log.info(
          `The 'simulatorDevicesSetPath' capability is only supported for Simulator devices`,
        );
      } else {
        this.log.info(
          `Setting simulator devices set path to '${this.opts.simulatorDevicesSetPath}'`,
        );
        (/** @type {Simulator} */ (this.device)).devicesSetPath = this.opts.simulatorDevicesSetPath;
      }
    }

    // at this point if there is no platformVersion, get it from the device
    if (!this.opts.platformVersion) {
      this.opts.platformVersion = await this.device.getPlatformVersion();
      this.log.info(
        `No platformVersion specified. Using device version: '${this.opts.platformVersion}'`,
      );
    }

    const normalizedVersion = normalizePlatformVersion(this.opts.platformVersion);
    if (this.opts.platformVersion !== normalizedVersion) {
      this.log.info(
        `Normalized platformVersion capability value '${this.opts.platformVersion}' to '${normalizedVersion}'`,
      );
      this.opts.platformVersion = normalizedVersion;
    }

    if (_.isEmpty(this.xcodeVersion) && (this.isXcodebuildNeeded() || this.isSimulator())) {
      // no `webDriverAgentUrl`, or on a simulator, so we need an Xcode version
      this.xcodeVersion = await getAndCheckXcodeVersion();
    }
    this.logEvent('xcodeDetailsRetrieved');

    if (_.toLower(this.opts.browserName) === 'safari') {
      this.log.info('Safari test requested');
      this.safari = true;
      this.opts.app = undefined;
      this.opts.processArguments = this.opts.processArguments || {};
      this.opts.bundleId = SAFARI_BUNDLE_ID;
      this._currentUrl = this.opts.safariInitialUrl || this.getDefaultUrl();
    } else if (this.opts.app || this.opts.bundleId) {
      await this.configureApp();
    }
    this.logEvent('appConfigured');

    // fail very early if the app doesn't actually exist
    // or if bundle id doesn't point to an installed app
    if (this.opts.app) {
      await checkAppPresent(this.opts.app);

      if (!this.opts.bundleId) {
        this.opts.bundleId = await extractBundleId(this.opts.app);
      }
    }

    await this.runReset();

    this.wda = new WebDriverAgent(
      /** @type {import('appium-xcode').XcodeVersion} */ (this.xcodeVersion),
      {
        ...this.opts,
        device: this.device,
        realDevice: this.isRealDevice(),
        iosSdkVersion: this._iosSdkVersion,
      },
      this.log,
    );
    // Derived data path retrieval is an expensive operation
    // We could start that now in background and get the cached result
    // whenever it is needed
    // eslint-disable-next-line promise/prefer-await-to-then
    this.wda.retrieveDerivedDataPath().catch((e) => this.log.debug(e));

    const memoizedLogInfo = _.memoize(() => {
      this.log.info(
        "'skipLogCapture' is set. Skipping starting logs such as crash, system, safari console and safari network.",
      );
    });
    const startLogCapture = async () => {
      if (this.opts.skipLogCapture) {
        memoizedLogInfo();
        return false;
      }

      const result = await this.startLogCapture();
      if (result) {
        this.logEvent('logCaptureStarted');
      }
      return result;
    };
    const isLogCaptureStarted = await startLogCapture();

    this.log.info(`Setting up ${this.isRealDevice() ? 'real device' : 'simulator'}`);

    if (this.isSimulator()) {
      await this.initSimulator();
      if (!isLogCaptureStarted) {
        // Retry log capture if Simulator was not running before
        await startLogCapture();
      }
    } else if (this.opts.customSSLCert) {
      await new Pyidevice(udid).installProfile({payload: this.opts.customSSLCert});
      this.logEvent('customCertInstalled');
    }

    await this.installAUT();

<<<<<<< HEAD
    // if we only have bundle identifier and no app, fail if it is not already installed.
    if (this.skipDeviceCheck) {
      this.logs.debug(`Skipping ${this.opts.bundleId} installation check since skipDeviceCheck was given.`);
    } else {
      if (
        !this.opts.app &&
        this.opts.bundleId &&
        !this.isSafari() &&
        // @ts-expect-error - do not assign arbitrary properties to `this.opts`
        !(await this.opts.device.isAppInstalled(this.opts.bundleId))
      ) {
        this.log.errorAndThrow(`App with bundle identifier '${this.opts.bundleId}' unknown`);
      }
=======
    // if we only have bundle identifier and no app, fail if it is not already installed
    if (
      !this.opts.app &&
      this.opts.bundleId &&
      !this.isSafari() &&
      !(await this.device.isAppInstalled(this.opts.bundleId))
    ) {
      this.log.errorAndThrow(`App with bundle identifier '${this.opts.bundleId}' unknown`);
>>>>>>> 01091fbd
    }

    if (this.isSimulator()) {
      if (this.opts.permissions) {
        this.log.debug('Setting the requested permissions before WDA is started');
        for (const [bundleId, permissionsMapping] of _.toPairs(JSON.parse(this.opts.permissions))) {
          await /** @type {Simulator} */ (this.device).setPermissions(bundleId, permissionsMapping);
        }
      }

      // TODO: Deprecate and remove this block together with calendarAccessAuthorized capability
      if (_.isBoolean(this.opts.calendarAccessAuthorized)) {
        this.log.warn(
          `The 'calendarAccessAuthorized' capability is deprecated and will be removed soon. ` +
            `Consider using 'permissions' one instead with 'calendar' key`,
        );
        const methodName = `${
          this.opts.calendarAccessAuthorized ? 'enable' : 'disable'
        }CalendarAccess`;
        await this.device[methodName](this.opts.bundleId);
      }
    }

    await this.startWda();

    if (_.isString(this.opts.orientation)) {
      await this.setInitialOrientation(this.opts.orientation);
      this.logEvent('orientationSet');
    }

    if (this.isSafari() || this.opts.autoWebview) {
      await this.activateRecentWebview();
    }
    if (this.isSafari()) {
      if (shouldSetInitialSafariUrl(this.opts)) {
        this.log.info(
          `About to set the initial Safari URL to '${this.getCurrentUrl()}'.` +
            `Use 'safariInitialUrl' capability in order to customize it`,
        );
        await this.setUrl(this.getCurrentUrl());
      } else {
        const currentUrl = await this.getUrl();
        this.log.info(`Current URL: ${currentUrl}`);
        this.setCurrentUrl(currentUrl);
      }
    }
  }

  /**
   * Start the simulator and initialize based on capabilities
   */
  async initSimulator() {
    const device = /** @type {Simulator} */ (this.device);

    if (this.opts.shutdownOtherSimulators) {
      this.assertFeatureEnabled(SHUTDOWN_OTHER_FEAT_NAME);
      await shutdownOtherSimulators.bind(this)();
    }

    await this.startSim();

    if (this.opts.customSSLCert) {
      // Simulator must be booted in order to call this helper
      await device.addCertificate(this.opts.customSSLCert);
      this.logEvent('customCertInstalled');
    }

    if (await setSafariPrefs.bind(this)()) {
      this.log.debug('Safari preferences have been updated');
    }

    if (await setLocalizationPrefs.bind(this)()) {
      this.log.debug('Localization preferences have been updated');
    }

    /** @type {Promise[]} */
    const promises = ['reduceMotion', 'reduceTransparency', 'autoFillPasswords']
      .filter((optName) => _.isBoolean(this.opts[optName]))
      .map((optName) => {
        this.log.info(`Setting ${optName} to ${this.opts[optName]}`);
        return device[`set${_.upperFirst(optName)}`](this.opts[optName]);
      });
    await B.all(promises);

    if (this.opts.launchWithIDB) {
      try {
        const idb = new IDB({udid: this.opts.udid});
        await idb.connect();
        device.idb = idb;
      } catch (e) {
        this.log.debug(e.stack);
        this.log.warn(
          `idb will not be used for Simulator interaction. Original error: ${e.message}`,
        );
      }
    }

    this.logEvent('simStarted');
  }

  /**
   * Start WebDriverAgentRunner
   */
  async startWda() {
    // Don't cleanup the processes if webDriverAgentUrl is set
    if (!util.hasValue(this.wda.webDriverAgentUrl)) {
      await this.wda.cleanupObsoleteProcesses();
    }

    const usePortForwarding =
      this.isRealDevice() && !this.wda.webDriverAgentUrl && isLocalHost(this.wda.wdaBaseUrl);
    await DEVICE_CONNECTIONS_FACTORY.requestConnection(this.opts.udid, this.wda.url.port, {
      devicePort: usePortForwarding ? this.wda.wdaRemotePort : null,
      usePortForwarding,
    });

    // Let multiple WDA binaries with different derived data folders be built in parallel
    // Concurrent WDA builds from the same source will cause xcodebuild synchronization errors
    let synchronizationKey = XCUITestDriver.name;
    if (this.opts.useXctestrunFile || !(await this.wda.isSourceFresh())) {
      // First-time compilation is an expensive operation, which is done faster if executed
      // sequentially. Xcodebuild spreads the load caused by the clang compiler to all available CPU cores
      const derivedDataPath = await this.wda.retrieveDerivedDataPath();
      if (derivedDataPath) {
        synchronizationKey = path.normalize(derivedDataPath);
      }
    }
    this.log.debug(
      `Starting WebDriverAgent initialization with the synchronization key '${synchronizationKey}'`,
    );
    if (SHARED_RESOURCES_GUARD.isBusy() && !this.opts.derivedDataPath && !this.opts.bootstrapPath) {
      this.log.debug(
        `Consider setting a unique 'derivedDataPath' capability value for each parallel driver instance ` +
          `to avoid conflicts and speed up the building process`,
      );
    }

    if (this.opts.usePreinstalledWDA && this.opts.prebuiltWDAPath && !(await fs.exists(this.opts.prebuiltWDAPath))) {
      throw new Error(
        `The prebuilt WebDriverAgent app at '${this.opts.prebuiltWDAPath}' provided as 'prebuiltWDAPath' ` +
        `capability value does not exist or is not accessible`
      );
    }

    return await SHARED_RESOURCES_GUARD.acquire(synchronizationKey, async () => {
      if (this.opts.useNewWDA) {
        this.log.debug(`Capability 'useNewWDA' set to true, so uninstalling WDA before proceeding`);
        await this.wda.quitAndUninstall();
        this.logEvent('wdaUninstalled');
      } else if (!util.hasValue(this.wda.webDriverAgentUrl) && this.isXcodebuildNeeded()) {
        await this.wda.setupCaching();
      }

      // local helper for the two places we need to uninstall wda and re-start it
      const quitAndUninstall = async (msg) => {
        this.log.debug(msg);
        if (!this.isXcodebuildNeeded()) {
          this.log.debug(
            `Not quitting/uninstalling WebDriverAgent since at least one of ${CAP_NAMES_NO_XCODEBUILD_REQUIRED} capabilities is provided`,
          );
          throw new Error(msg);
        }
        this.log.warn('Quitting and uninstalling WebDriverAgent');
        await this.wda.quitAndUninstall();

        throw new Error(msg);
      };

      // Used in the following WDA build
      if (this.opts.resultBundlePath) {
        this.assertFeatureEnabled(CUSTOMIZE_RESULT_BUNDLE_PATH);
      }

      let startupRetries =
        this.opts.wdaStartupRetries ||
        (this.isRealDevice() ? WDA_REAL_DEV_STARTUP_RETRIES : WDA_SIM_STARTUP_RETRIES);
      const startupRetryInterval = this.opts.wdaStartupRetryInterval || WDA_STARTUP_RETRY_INTERVAL;

      // These values help only xcodebuild.
      if (this.isXcodebuildNeeded()) {
        this.log.debug(
          `Trying to start WebDriverAgent ${startupRetries} times with ${startupRetryInterval}ms interval`,
        );
        if (
          !util.hasValue(this.opts.wdaStartupRetries) &&
          !util.hasValue(this.opts.wdaStartupRetryInterval)
        ) {
          this.log.debug(
            `These values can be customized by changing wdaStartupRetries/wdaStartupRetryInterval capabilities`,
          );
        }
      } else {
        // The startup retry will be one time if the session does not need WDA build
        this.log.debug(`Trying to start WebDriverAgent once since at least one of ${CAP_NAMES_NO_XCODEBUILD_REQUIRED} capabilities is provided`);
        startupRetries = 1;
      }

      /** @type {Error|null} */
      let shortCircuitError = null;
      let retryCount = 0;
      await retryInterval(startupRetries, startupRetryInterval, async () => {
        this.logEvent('wdaStartAttempted');
        if (retryCount > 0) {
          this.log.info(`Retrying WDA startup (${retryCount + 1} of ${startupRetries})`);
        }
        try {
          if (this.opts.usePreinstalledWDA) {
            await this.preparePreinstalledWda();
          }

          this.cachedWdaStatus = await this.wda.launch(/** @type {string} */ (this.sessionId));
        } catch (err) {
          this.logEvent('wdaStartFailed');
          this.log.debug(err.stack);
          retryCount++;
          let errorMsg = `Unable to launch WebDriverAgent. Original error: ${err.message}`;
          if (this.isRealDevice()) {
            errorMsg += `. Make sure you follow the tutorial at ${WDA_REAL_DEV_TUTORIAL_URL}`;
          }
          if (this.opts.usePreinstalledWDA) {
            try {
              // In case the bundle id process start got failed because of
              // auth popup in the device. Then, the bundle id process itself started. It is safe to stop it here.
              await this.mobileKillApp(this.wda.bundleIdForXctest);
            } catch (ign) {};
            // Mostly it failed to start the WDA process as no the bundle id
            // e.g. '<bundle id of WDA> not found on device <udid>'

            errorMsg = `Unable to launch WebDriverAgent. Original error: ${err.message}. ` +
              `Make sure the application ${this.wda.bundleIdForXctest} exists and it is launchable.`;
            if (this.isRealDevice()) {
              errorMsg += ` ${WDA_REAL_DEV_TUTORIAL_URL} may help to complete the preparation.`;
            };
            throw new Error(errorMsg);
          } else {
            await quitAndUninstall(errorMsg);
          }
        }

        this.proxyReqRes = this.wda.proxyReqRes.bind(this.wda);
        this.jwpProxyActive = true;

        try {
          this.logEvent('wdaSessionAttempted');
          this.log.debug('Sending createSession command to WDA');
          this.cachedWdaStatus = this.cachedWdaStatus || (await this.proxyCommand('/status', 'GET'));
          await this.startWdaSession(this.opts.bundleId, this.opts.processArguments);
          this.logEvent('wdaSessionStarted');
        } catch (err) {
          this.logEvent('wdaSessionFailed');
          this.log.debug(err.stack);
          if (err instanceof errors.TimeoutError) {
            // Session startup timed out. There is no point to retry
            shortCircuitError = err;
            return;
          }
          let errorMsg = `Unable to start WebDriverAgent session. Original error: ${err.message}`;
          if (this.isRealDevice() && _.includes(err.message, 'xcodebuild')) {
            errorMsg += ` Make sure you follow the tutorial at ${WDA_REAL_DEV_TUTORIAL_URL}.`;
          }
          throw new Error(errorMsg);
        }

        if (this.opts.clearSystemFiles && this.isXcodebuildNeeded()) {
          await markSystemFilesForCleanup(this.wda);
        }

        // we expect certain socket errors until this point, but now
        // mark things as fully working
        this.wda.fullyStarted = true;
        this.logEvent('wdaStarted');
      });

      if (shortCircuitError) {
        throw shortCircuitError;
      }
    });
  }

  /**
   *
   * @param {boolean} [enforceSimulatorShutdown=false]
   */
  async runReset(enforceSimulatorShutdown = false) {
    this.logEvent('resetStarted');
    if (this.isRealDevice()) {
      await runRealDeviceReset.bind(this)();
    } else {
      await runSimulatorReset.bind(this)(enforceSimulatorShutdown);
    }
    this.logEvent('resetComplete');
  }

  async deleteSession() {
    await removeAllSessionWebSocketHandlers(this.server, this.sessionId);

    for (const recorder of _.compact([
      this._recentScreenRecorder,
      this._audioRecorder,
      this._trafficCapture,
    ])) {
      await recorder.interrupt(true);
      await recorder.cleanup();
    }

    if (!_.isEmpty(this._perfRecorders)) {
      await B.all(this._perfRecorders.map((x) => x.stop(true)));
      this._perfRecorders = [];
    }

    if (this._conditionInducerService) {
      this.disableConditionInducer();
    }

    await this.stop();

    if (this.wda && this.isXcodebuildNeeded()) {
      if (this.opts.clearSystemFiles) {
        let synchronizationKey = XCUITestDriver.name;
        const derivedDataPath = await this.wda.retrieveDerivedDataPath();
        if (derivedDataPath) {
          synchronizationKey = path.normalize(derivedDataPath);
        }
        await SHARED_RESOURCES_GUARD.acquire(synchronizationKey, async () => {
          await clearSystemFiles(this.wda);
        });
      } else {
        this.log.debug('Not clearing log files. Use `clearSystemFiles` capability to turn on.');
      }
    }

    if (this.remote) {
      this.log.debug('Found a remote debugger session. Removing...');
      await this.stopRemote();
    }

    if (this.opts.resetOnSessionStartOnly === false) {
      await this.runReset(true);
    }

    const simulatorDevice = this.isSimulator() ? /** @type {Simulator} */ (this.device) : null;
    if (simulatorDevice && this.lifecycleData.createSim) {
      this.log.debug(`Deleting simulator created for this run (udid: '${simulatorDevice.udid}')`);
      await shutdownSimulator.bind(this)();
      await simulatorDevice.delete();
    }

    const shouldResetLocationServivce = this.isRealDevice() && !!this.opts.resetLocationService;
    if (shouldResetLocationServivce) {
      try {
        await this.mobileResetLocationService();
      } catch (ignore) {
        /* Ignore this error since mobileResetLocationService already logged the error */
      }
    }

    if (!_.isEmpty(this.logs)) {
      await this.logs.syslog.stopCapture();
      this.logs = {};
    }

    if (this.mjpegStream) {
      this.log.info('Closing MJPEG stream');
      this.mjpegStream.stop();
    }

    this.resetIos();

    await super.deleteSession();
  }

  async stop() {
    this.jwpProxyActive = false;
    this.proxyReqRes = null;

    if (this.wda && this.wda.fullyStarted) {
      if (this.wda.jwproxy) {
        try {
          await this.proxyCommand(`/session/${this.sessionId}`, 'DELETE');
        } catch (err) {
          // an error here should not short-circuit the rest of clean up
          this.log.debug(`Unable to DELETE session on WDA: '${err.message}'. Continuing shutdown.`);
        }
      }
      // The former could cache the xcodebuild, so should not quit the process.
      // If the session skiped the xcodebuild (this.wda.canSkipXcodebuild), the this.wda instance
      // should quit properly.
      if ((!this.wda.webDriverAgentUrl && this.opts.useNewWDA) || this.wda.canSkipXcodebuild) {
        await this.wda.quit();
      }
    }

    DEVICE_CONNECTIONS_FACTORY.releaseConnection(this.opts.udid);
  }

  /**
   *
   * @param {string} cmd
   * @param {...any} args
   * @returns {Promise<any>}
   */
  async executeCommand(cmd, ...args) {
    this.log.debug(`Executing command '${cmd}'`);

    if (cmd === 'receiveAsyncResponse') {
      return await this.receiveAsyncResponse(...args);
    }
    // TODO: once this fix gets into base driver remove from here
    if (cmd === 'getStatus') {
      return await this.getStatus();
    }
    return await super.executeCommand(cmd, ...args);
  }

  async configureApp() {
    function appIsPackageOrBundle(app) {
      return /^([a-zA-Z0-9\-_]+\.[a-zA-Z0-9\-_]+)+$/.test(app);
    }

    // the app name is a bundleId assign it to the bundleId property
    if (!this.opts.bundleId && appIsPackageOrBundle(this.opts.app)) {
      this.opts.bundleId = this.opts.app;
      this.opts.app = '';
    }
    // we have a bundle ID, but no app, or app is also a bundle
    if (
      this.opts.bundleId &&
      appIsPackageOrBundle(this.opts.bundleId) &&
      (this.opts.app === '' || appIsPackageOrBundle(this.opts.app))
    ) {
      this.log.debug('App is an iOS bundle, will attempt to run as pre-existing');
      return;
    }

    // check for supported build-in apps
    switch (_.toLower(this.opts.app)) {
      case 'settings':
        this.opts.bundleId = 'com.apple.Preferences';
        this.opts.app = null;
        return;
      case 'calendar':
        this.opts.bundleId = 'com.apple.mobilecal';
        this.opts.app = null;
        return;
    }

    this.opts.app = await this.helpers.configureApp(this.opts.app, {
      onPostProcess: this.onPostConfigureApp.bind(this),
      supportedExtensions: SUPPORTED_EXTENSIONS,
    });
  }

  /**
   * Unzip the given archive and find a matching .app bundle in it
   *
   * @param {string} appPath The path to the archive.
   * @param {number} depth [0] the current nesting depth. App bundles whose nesting level
   * is greater than 1 are not supported.
   * @returns {Promise<string>} Full path to the first matching .app bundle..
   * @throws If no matching .app bundles were found in the provided archive.
   */
  async unzipApp(appPath, depth = 0) {
    if (depth > MAX_ARCHIVE_SCAN_DEPTH) {
      throw new Error('Nesting of package bundles is not supported');
    }
    const [rootDir, matchedPaths] = await findApps(appPath, SUPPORTED_EXTENSIONS);
    if (_.isEmpty(matchedPaths)) {
      this.log.debug(`'${path.basename(appPath)}' has no bundles`);
    } else {
      this.log.debug(
        `Found ${util.pluralize('bundle', matchedPaths.length, true)} in ` +
          `'${path.basename(appPath)}': ${matchedPaths}`,
      );
    }
    try {
      for (const matchedPath of matchedPaths) {
        const fullPath = path.join(rootDir, matchedPath);
        if (await isAppBundle(fullPath)) {
          const supportedPlatforms = await fetchSupportedAppPlatforms(fullPath);
          if (this.isSimulator() && !supportedPlatforms.some((p) => _.includes(p, 'Simulator'))) {
            this.log.info(
              `'${matchedPath}' does not have Simulator devices in the list of supported platforms ` +
                `(${supportedPlatforms.join(',')}). Skipping it`,
            );
            continue;
          }
          if (this.isRealDevice() && !supportedPlatforms.some((p) => _.includes(p, 'OS'))) {
            this.log.info(
              `'${matchedPath}' does not have real devices in the list of supported platforms ` +
                `(${supportedPlatforms.join(',')}). Skipping it`,
            );
            continue;
          }
          this.log.info(
            `'${matchedPath}' is the resulting application bundle selected from '${appPath}'`,
          );
          return await isolateAppBundle(fullPath);
        } else if (_.endsWith(_.toLower(fullPath), IPA_EXT) && (await fs.stat(fullPath)).isFile()) {
          try {
            return await this.unzipApp(fullPath, depth + 1);
          } catch (e) {
            this.log.warn(`Skipping processing of '${matchedPath}': ${e.message}`);
          }
        }
      }
    } finally {
      await fs.rimraf(rootDir);
    }
    throw new Error(
      `${this.opts.app} did not have any matching ${APP_EXT} or ${IPA_EXT} ` +
        `bundles. Please make sure the provided package is valid and contains at least one matching ` +
        `application bundle which is not nested.`,
    );
  }

  async onPostConfigureApp({cachedAppInfo, isUrl, appPath}) {
    // Pick the previously cached entry if its integrity has been preserved
    if (
      _.isPlainObject(cachedAppInfo) &&
      (await fs.stat(appPath)).isFile() &&
      (await fs.hash(appPath)) === cachedAppInfo.packageHash &&
      (await fs.exists(cachedAppInfo.fullPath)) &&
      (
        await fs.glob('**/*', {
          cwd: cachedAppInfo.fullPath,
        })
      ).length === cachedAppInfo.integrity.folder
    ) {
      this.log.info(`Using '${cachedAppInfo.fullPath}' which was cached from '${appPath}'`);
      return {appPath: cachedAppInfo.fullPath};
    }

    // Only local .app bundles that are available in-place should not be cached
    if (await isAppBundle(appPath)) {
      return false;
    }

    // Extract the app bundle and cache it
    try {
      return {appPath: await this.unzipApp(appPath)};
    } finally {
      // Cleanup previously downloaded archive
      if (isUrl) {
        await fs.rimraf(appPath);
      }
    }
  }

  async determineDevice() {
    // in the one case where we create a sim, we will set this state
    this.lifecycleData.createSim = false;

    // if we get generic names, translate them
    this.opts.deviceName = translateDeviceName(this.opts.platformVersion, this.opts.deviceName);

    const setupVersionCaps = async () => {
      this._iosSdkVersion = await getAndCheckIosSdkVersion();
      this.log.info(`iOS SDK Version set to '${this._iosSdkVersion}'`);
      if (!this.opts.platformVersion && this._iosSdkVersion) {
        this.log.info(
          `No platformVersion specified. Using the latest version Xcode supports: '${this._iosSdkVersion}'. ` +
            `This may cause problems if a simulator does not exist for this platform version.`,
        );
        this.opts.platformVersion = normalizePlatformVersion(this._iosSdkVersion);
      }
    };

    if (this.opts.udid) {
      if (this.opts.udid.toLowerCase() === UDID_AUTO) {
        try {
          this.opts.udid = await detectUdid();
        } catch (err) {
          // Trying to find matching UDID for Simulator
          this.log.warn(
            `Cannot detect any connected real devices. Falling back to Simulator. Original error: ${err.message}`,
          );
          await setupVersionCaps();

          const device = await getExistingSim.bind(this)();
          if (!device) {
            // No matching Simulator is found. Throw an error
            throw this.log.errorWithException(
              `Cannot detect udid for ${this.opts.deviceName} Simulator running iOS ${this.opts.platformVersion}`,
            );
          }
          this.opts.udid = device.udid;
          return {device, realDevice: false, udid: device.udid};
        }
      } else {
        // If the session specified this.opts.webDriverAgentUrl with a real device,
        // we can assume the user prepared the device properly already.
        if (this.opts.webDriverAgentUrl) {
          this.log.debug('Skipping checking of the device availability since the session specifies appium:webDriverAgentUrl');
        } else {
          // make sure it is a connected device. If not, the udid passed in is invalid
          const devices = await getConnectedDevices();
          this.log.debug(`Available devices: ${devices.join(', ')}`);
          if (!devices.includes(this.opts.udid)) {
            // check for a particular simulator
            this.log.debug(`No real device with udid '${this.opts.udid}'. Looking for a simulator`);
            try {
              const device = await getSimulator(this.opts.udid, {
                devicesSetPath: this.opts.simulatorDevicesSetPath,
                logger: this.log,
              });
              return {device, realDevice: false, udid: this.opts.udid};
            } catch (ign) {
              throw new Error(`Unknown device or simulator UDID: '${this.opts.udid}'`);
            }
          }
        }
      }

      const device = getRealDeviceObj.bind(this)();
      return {device, realDevice: true, udid: this.opts.udid};
    }

    this.log.info(
      `No real device udid has been provided in capabilities. ` +
        `Will select a matching simulator to run the test.`,
    );
    await setupVersionCaps();
    if (this.opts.enforceFreshSimulatorCreation) {
      this.log.debug(
        `New simulator is requested. If this is not wanted, set 'enforceFreshSimulatorCreation' capability to false`,
      );
    } else {
      // figure out the correct simulator to use, given the desired capabilities
      const device = await getExistingSim.bind(this)();
      // check for an existing simulator
      if (device) {
        return {device, realDevice: false, udid: device.udid};
      }
    }

    // no device of this type exists, or they request new sim, so create one
    this.log.info('Using desired caps to create a new simulator');
    const device = await this.createSim();
    return {device, realDevice: false, udid: device.udid};
  }

  async startSim() {
    /** @type {import('appium-ios-simulator').DevicePreferences} */
    const devicePreferences = {};
    /** @type {import('appium-ios-simulator').RunOptions} */
    const runOpts = {
      scaleFactor: this.opts.scaleFactor,
      connectHardwareKeyboard: !!this.opts.connectHardwareKeyboard,
      pasteboardAutomaticSync: this.opts.simulatorPasteboardAutomaticSync ?? 'off',
      isHeadless: !!this.opts.isHeadless,
      tracePointer: this.opts.simulatorTracePointer,
      devicePreferences,
    };

    // add the window center, if it is specified
    if (this.opts.simulatorWindowCenter) {
      devicePreferences.SimulatorWindowCenter = this.opts.simulatorWindowCenter;
    }

    if (_.isInteger(this.opts.simulatorStartupTimeout)) {
      runOpts.startupTimeout = this.opts.simulatorStartupTimeout;
    }

    // This is to workaround XCTest bug about changing Simulator
    // orientation is not synchronized to the actual window orientation
    const orientation = _.isString(this.opts.orientation) && this.opts.orientation.toUpperCase();
    switch (orientation) {
      case 'LANDSCAPE':
        devicePreferences.SimulatorWindowOrientation = 'LandscapeLeft';
        devicePreferences.SimulatorWindowRotationAngle = 90;
        break;
      case 'PORTRAIT':
        devicePreferences.SimulatorWindowOrientation = 'Portrait';
        devicePreferences.SimulatorWindowRotationAngle = 0;
        break;
    }

    await /** @type {Simulator} */ (this.device).run(runOpts);
  }

  async createSim() {
    this.lifecycleData.createSim = true;
    // create sim for caps
    const sim = await createSim.bind(this)();
    this.log.info(`Created simulator with udid '${sim.udid}'.`);
    return sim;
  }

  async startWdaSession(bundleId, processArguments) {
    const args = processArguments ? _.cloneDeep(processArguments.args) || [] : [];
    if (!_.isArray(args)) {
      throw new Error(
        `processArguments.args capability is expected to be an array. ` +
          `${JSON.stringify(args)} is given instead`,
      );
    }
    const env = processArguments ? _.cloneDeep(processArguments.env) || {} : {};
    if (!_.isPlainObject(env)) {
      throw new Error(
        `processArguments.env capability is expected to be a dictionary. ` +
          `${JSON.stringify(env)} is given instead`,
      );
    }

    if (util.hasValue(this.opts.language)) {
      args.push('-AppleLanguages', `(${this.opts.language})`);
      args.push('-NSLanguages', `(${this.opts.language})`);
    }
    if (util.hasValue(this.opts.locale)) {
      args.push('-AppleLocale', this.opts.locale);
    }

    if (this.opts.noReset) {
      if (_.isNil(this.opts.shouldTerminateApp)) {
        this.opts.shouldTerminateApp = false;
      }
      if (_.isNil(this.opts.forceAppLaunch)) {
        this.opts.forceAppLaunch = false;
      }
    }

    /** @type {WDACapabilities} */
    const wdaCaps = /** @type {any} */ ({
      bundleId: this.opts.autoLaunch === false ? undefined : bundleId,
      arguments: args,
      environment: env,
      eventloopIdleDelaySec: this.opts.wdaEventloopIdleDelay ?? 0,
      shouldWaitForQuiescence: this.opts.waitForQuiescence ?? true,
      shouldUseTestManagerForVisibilityDetection: this.opts.simpleIsVisibleCheck ?? false,
      maxTypingFrequency: this.opts.maxTypingFrequency ?? 60,
      shouldUseSingletonTestManager: this.opts.shouldUseSingletonTestManager ?? true,
      waitForIdleTimeout: this.opts.waitForIdleTimeout,
      // @ts-expect-error - do not assign arbitrary properties to `this.opts`
      shouldUseCompactResponses: this.opts.shouldUseCompactResponses,
      // @ts-expect-error - do not assign arbitrary properties to `this.opts`
      elementResponseFields: this.opts.elementResponseFields,
      disableAutomaticScreenshots: this.opts.disableAutomaticScreenshots,
      shouldTerminateApp: this.opts.shouldTerminateApp ?? true,
      forceAppLaunch: this.opts.forceAppLaunch ?? true,
      useNativeCachingStrategy: this.opts.useNativeCachingStrategy ?? true,
      forceSimulatorSoftwareKeyboardPresence:
        this.opts.forceSimulatorSoftwareKeyboardPresence ??
        (this.opts.connectHardwareKeyboard === true ? false : true),
    });
    if (this.opts.autoAcceptAlerts) {
      wdaCaps.defaultAlertAction = 'accept';
    } else if (this.opts.autoDismissAlerts) {
      wdaCaps.defaultAlertAction = 'dismiss';
    }
    if (this.opts.initialDeeplinkUrl) {
      this.log.info(`The deeplink URL will be set to ${this.opts.initialDeeplinkUrl}`);
      wdaCaps.initialUrl = this.opts.initialDeeplinkUrl;
    }

    const timer = new timing.Timer().start();
    await this.proxyCommand('/session', 'POST', {
      capabilities: {
        firstMatch: [wdaCaps],
        alwaysMatch: {},
      },
    });
    this.log.info(`WDA session startup took ${timer.getDuration().asMilliSeconds.toFixed(0)}ms`);
  }

  // Override Proxy methods from BaseDriver
  proxyActive() {
    return Boolean(this.jwpProxyActive);
  }

  getProxyAvoidList() {
    if (this.isWebview()) {
      return NO_PROXY_WEB_LIST;
    }
    return NO_PROXY_NATIVE_LIST;
  }

  canProxy() {
    return true;
  }

  /**
   * @returns {boolean}
   */
  isSafari() {
    return !!this.safari;
  }

  /**
   * @returns {boolean}
   */
  isRealDevice() {
    return 'devicectl' in (this.device ?? {});
  }

  /**
   * @returns {boolean}
   */
  isSimulator() {
    return 'simctl' in (this.device ?? {});
  }

  /**
   * @param {string} strategy
   */
  validateLocatorStrategy(strategy) {
    super.validateLocatorStrategy(strategy, this.isWebContext());
  }

  /**
   * @param {any} caps
   * @returns {caps is import('@appium/types').DriverCaps<XCUITestDriverConstraints>}
   */
  validateDesiredCaps(caps) {
    if (!super.validateDesiredCaps(caps)) {
      return false;
    }

    // make sure that the capabilities have one of `app` or `bundleId`
    if (_.toLower(caps.browserName) !== 'safari' && !caps.app && !caps.bundleId) {
      this.log.info(
        'The desired capabilities include neither an app nor a bundleId. ' +
          'WebDriverAgent will be started without the default app',
      );
    }

    if (!util.coerceVersion(String(caps.platformVersion), false)) {
      this.log.warn(
        `'platformVersion' capability ('${caps.platformVersion}') is not a valid version number. ` +
          `Consider fixing it or be ready to experience an inconsistent driver behavior.`,
      );
    }

    let verifyProcessArgument = (processArguments) => {
      const {args, env} = processArguments;
      if (!_.isNil(args) && !_.isArray(args)) {
        this.log.errorAndThrow('processArguments.args must be an array of strings');
      }
      if (!_.isNil(env) && !_.isPlainObject(env)) {
        this.log.errorAndThrow(
          'processArguments.env must be an object <key,value> pair {a:b, c:d}',
        );
      }
    };

    // `processArguments` should be JSON string or an object with arguments and/ environment details
    if (caps.processArguments) {
      if (_.isString(caps.processArguments)) {
        try {
          // try to parse the string as JSON
          caps.processArguments = JSON.parse(caps.processArguments);
          verifyProcessArgument(caps.processArguments);
        } catch (err) {
          this.log.errorAndThrow(
            `processArguments must be a JSON format or an object with format {args : [], env : {a:b, c:d}}. ` +
              `Both environment and argument can be null. Error: ${err}`,
          );
        }
      } else if (_.isPlainObject(caps.processArguments)) {
        verifyProcessArgument(caps.processArguments);
      } else {
        this.log.errorAndThrow(
          `'processArguments must be an object, or a string JSON object with format {args : [], env : {a:b, c:d}}. ` +
            `Both environment and argument can be null.`,
        );
      }
    }

    // there is no point in having `keychainPath` without `keychainPassword`
    if (
      (caps.keychainPath && !caps.keychainPassword) ||
      (!caps.keychainPath && caps.keychainPassword)
    ) {
      this.log.errorAndThrow(
        `If 'keychainPath' is set, 'keychainPassword' must also be set (and vice versa).`,
      );
    }

    // `resetOnSessionStartOnly` should be set to true by default
    this.opts.resetOnSessionStartOnly =
      !util.hasValue(this.opts.resetOnSessionStartOnly) || this.opts.resetOnSessionStartOnly;
    this.opts.useNewWDA = util.hasValue(this.opts.useNewWDA) ? this.opts.useNewWDA : false;

    if (caps.commandTimeouts) {
      caps.commandTimeouts = normalizeCommandTimeouts(caps.commandTimeouts);
    }

    if (_.isString(caps.webDriverAgentUrl)) {
      const {protocol, host} = url.parse(caps.webDriverAgentUrl);
      if (_.isEmpty(protocol) || _.isEmpty(host)) {
        this.log.errorAndThrow(
          `'webDriverAgentUrl' capability is expected to contain a valid WebDriverAgent server URL. ` +
            `'${caps.webDriverAgentUrl}' is given instead`,
        );
      }
    }

    if (caps.browserName) {
      if (caps.bundleId) {
        this.log.errorAndThrow(`'browserName' cannot be set together with 'bundleId' capability`);
      }
      // warn if the capabilities have both `app` and `browser, although this
      // is common with selenium grid
      if (caps.app) {
        this.log.warn(
          `The capabilities should generally not include both an 'app' and a 'browserName'`,
        );
      }
    }

    if (caps.permissions) {
      try {
        for (const [bundleId, perms] of _.toPairs(JSON.parse(caps.permissions))) {
          if (!_.isString(bundleId)) {
            throw new Error(`'${JSON.stringify(bundleId)}' must be a string`);
          }
          if (!_.isPlainObject(perms)) {
            throw new Error(`'${JSON.stringify(perms)}' must be a JSON object`);
          }
        }
      } catch (e) {
        this.log.errorAndThrow(
          `'${caps.permissions}' is expected to be a valid object with format ` +
            `{"<bundleId1>": {"<serviceName1>": "<serviceStatus1>", ...}, ...}. Original error: ${e.message}`,
        );
      }
    }

    if (caps.platformVersion && !util.coerceVersion(caps.platformVersion, false)) {
      this.log.errorAndThrow(
        `'platformVersion' must be a valid version number. ` +
          `'${caps.platformVersion}' is given instead.`,
      );
    }

    // additionalWebviewBundleIds is an array, JSON array, or string
    if (caps.additionalWebviewBundleIds) {
      caps.additionalWebviewBundleIds = this.helpers.parseCapsArray(
        caps.additionalWebviewBundleIds,
      );
    }

    // finally, return true since the superclass check passed, as did this
    return true;
  }

  /**
   * Check if the given app can be installed, or should uninstall before installing it.
   *
   * @param {AutInstallationStateOptions} [opts]
   * @returns {Promise<AutInstallationState>}
   */
  async checkAutInstallationState(opts) {
    const {enforceAppInstall, fullReset, noReset, bundleId, app} = opts ?? this.opts;

    const wasAppInstalled = await this.device.isAppInstalled(bundleId);
    if (wasAppInstalled) {
      this.log.info(`App '${bundleId}' is already installed`);
      if (noReset) {
        this.log.info('noReset is requested. The app will not be be (re)installed');
        return {
          install: false,
          skipUninstall: true,
        };
      }
    } else {
      this.log.info(`App '${bundleId}' is not installed yet or it has an offload and ` +
        'cannot be detected, which might keep the local data.');
    }
    if (enforceAppInstall !== false || fullReset || !wasAppInstalled) {
      return {
        install: true,
        skipUninstall: !wasAppInstalled,
      };
    }

    const candidateBundleVersion = await extractBundleVersion(app);
    this.log.debug(`CFBundleVersion from Info.plist: ${candidateBundleVersion}`);
    if (!candidateBundleVersion) {
      return {
        install: true,
        skipUninstall: false,
      };
    }

    const appBundleVersion = this.isRealDevice()
      ? (await /** @type {RealDevice} */ (this.device).fetchAppInfo(bundleId))?.CFBundleVersion
      : BUNDLE_VERSION_PATTERN.exec(await /** @type {Simulator} */ (this.device).simctl.appInfo(bundleId))?.[1];
    this.log.debug(`CFBundleVersion from installed app info: ${appBundleVersion}`);
    if (!appBundleVersion) {
      return {
        install: true,
        skipUninstall: false,
      };
    }

    let shouldUpgrade;
    try {
      shouldUpgrade = util.compareVersions(candidateBundleVersion, '>', appBundleVersion);
    } catch (err) {
      this.log.warn(`App versions comparison is not possible: ${err.message}`);
      return {
        install: true,
        skipUninstall: false,
      };
    }
    if (shouldUpgrade) {
      this.log.info(
        `The installed version of ${bundleId} is lower than the candidate one ` +
          `(${candidateBundleVersion} > ${appBundleVersion}). The app will be upgraded.`,
      );
    } else {
      this.log.info(
        `The candidate version of ${bundleId} is lower than the installed one ` +
          `(${candidateBundleVersion} <= ${appBundleVersion}). The app won't be reinstalled.`,
      );
    }
    return {
      install: shouldUpgrade,
      skipUninstall: true,
    };
  }

  async installAUT() {
    // install any other apps
    if (this.opts.otherApps) {
      await this.installOtherApps(this.opts.otherApps);
    }

    if (this.isSafari() || !this.opts.app) {
      return;
    }

    if (this.opts.bundleId && this.skipDeviceCheck) {
      this.log.debug('Skipping the bundle id installation check');
      return;
    }

    await verifyApplicationPlatform(this.opts.app, {
      isSimulator: this.isSimulator(),
      isTvOS: isTvOs(this.opts.platformName),
    });

    const {install, skipUninstall} = await this.checkAutInstallationState();
    if (install) {
      if (this.isRealDevice()) {
        await installToRealDevice.bind(this)(this.opts.app, this.opts.bundleId, {
          skipUninstall,
          timeout: this.opts.appPushTimeout,
          strategy: this.opts.appInstallStrategy,
        });
      } else {
        await installToSimulator.bind(this)(this.opts.app, this.opts.bundleId, {
          skipUninstall,
          newSimulator: this.lifecycleData?.createSim,
        });
      }
      if (util.hasValue(this.opts.iosInstallPause)) {
        // https://github.com/appium/appium/issues/6889
        const pauseMs = parseInt(this.opts.iosInstallPause, 10);
        this.log.debug(`iosInstallPause set. Pausing ${pauseMs} ms before continuing`);
        await B.delay(pauseMs);
      }
      this.logEvent('appInstalled');
    }
  }

  /**
   * @param {string|string[]} otherApps
   * @returns {Promise<void>}
   */
  async installOtherApps(otherApps) {
    /** @type {string[]|undefined} */
    let appsList;
    try {
      appsList = this.helpers.parseCapsArray(otherApps);
    } catch (e) {
      this.log.errorAndThrow(`Could not parse "otherApps" capability: ${e.message}`);
    }
    if (!appsList || !appsList.length) {
      this.log.info(`Got zero apps from 'otherApps' capability value. Doing nothing`);
      return;
    }

    /** @type {string[]} */
    const appPaths = await B.all(appsList.map((app) => this.helpers.configureApp(app, '.app')));
    /** @type {string[]} */
    const appIds = await B.all(appPaths.map((appPath) => extractBundleId(appPath)));
    for (const [appId, appPath] of _.zip(appIds, appPaths)) {
      if (this.isRealDevice()) {
        await installToRealDevice.bind(this)(
          appPath,
          appId,
          {
            skipUninstall: true, // to make the behavior as same as UIA2
            timeout: this.opts.appPushTimeout,
            strategy: this.opts.appInstallStrategy,
          },
        );
      } else {
        await installToSimulator.bind(this)(
          appPath,
          appId,
          {
            newSimulator: this.lifecycleData.createSim,
          },
        );
      }
    }
  }

  /**
   * @param {string} orientation
   * @returns {Promise<void>}
   */
  async setInitialOrientation(orientation) {
    const dstOrientation = _.toUpper(orientation);
    if (!SUPPORTED_ORIENATIONS.includes(dstOrientation)) {
      this.log.debug(
        `The initial orientation value '${orientation}' is unknown. ` +
          `Only ${JSON.stringify(SUPPORTED_ORIENATIONS)} are supported.`,
      );
      return;
    }

    this.log.debug(`Setting initial orientation to '${dstOrientation}'`);
    try {
      await this.proxyCommand('/orientation', 'POST', {orientation: dstOrientation});
    } catch (err) {
      this.log.warn(`Setting initial orientation failed with: ${err.message}`);
    }
  }

  /**
   * @param {string} [cmdName]
   * @returns {number|undefined}
   */
  _getCommandTimeout(cmdName) {
    if (this.opts.commandTimeouts) {
      if (cmdName && _.has(this.opts.commandTimeouts, cmdName)) {
        return this.opts.commandTimeouts[cmdName];
      }
      return this.opts.commandTimeouts[DEFAULT_TIMEOUT_KEY];
    }
  }

  /**
   * Reset the current session (run the delete session and create session subroutines)
   */
  // eslint-disable-next-line require-await
  async reset() {
    throw new Error(
      `The reset API has been deprecated and is not supported anymore. ` +
        `Consider using corresponding 'mobile:' extensions to manage the state of the app under test.`,
    );
  }

  async preparePreinstalledWda() {
    if (this.isRealDevice()) {
      // Stop the existing process before starting a new one to start a fresh WDA process every session.
      await this.mobileKillApp(this.wda.bundleIdForXctest);
    }

    if (!this.opts.prebuiltWDAPath) {
      return;
    }

    const candidateBundleId = await extractBundleId(this.opts.prebuiltWDAPath);
    this.wda.updatedWDABundleId = candidateBundleId.replace('.xctrunner', '');
    this.log.info(
      `Installing prebuilt WDA at '${this.opts.prebuiltWDAPath}'. ` +
      `Bundle identifier: ${candidateBundleId}.`
    );

    // Note: The CFBundleVersion in the test bundle was always 1.
    // It may not be able to compare with the installed versio.
    if (this.isRealDevice()) {
      await installToRealDevice.bind(this)(
        this.opts.prebuiltWDAPath,
        candidateBundleId,
        {
          skipUninstall: true,
          timeout: this.opts.appPushTimeout,
          strategy: this.opts.appInstallStrategy,
        },
      );
    } else {
      await installToSimulator.bind(this)(
        this.opts.prebuiltWDAPath,
        candidateBundleId
      );
    }
  }

  /*---------------+
   | ACTIVEAPPINFO |
   +---------------+*/

  mobileGetActiveAppInfo = commands.activeAppInfoExtensions.mobileGetActiveAppInfo;

  /*-------+
   | ALERT |
   +-------+*/
  getAlertText = commands.alertExtensions.getAlertText;
  setAlertText = commands.alertExtensions.setAlertText;
  postAcceptAlert = commands.alertExtensions.postAcceptAlert;
  postDismissAlert = commands.alertExtensions.postDismissAlert;
  getAlertButtons = commands.alertExtensions.getAlertButtons;
  mobileHandleAlert = commands.alertExtensions.mobileHandleAlert;

  /*---------------+
   | APPMANAGEMENT |
   +---------------+*/

  mobileInstallApp = commands.appManagementExtensions.mobileInstallApp;
  mobileIsAppInstalled = commands.appManagementExtensions.mobileIsAppInstalled;
  mobileRemoveApp = commands.appManagementExtensions.mobileRemoveApp;
  mobileLaunchApp = commands.appManagementExtensions.mobileLaunchApp;
  mobileTerminateApp = commands.appManagementExtensions.mobileTerminateApp;
  mobileActivateApp = commands.appManagementExtensions.mobileActivateApp;
  mobileKillApp = commands.appManagementExtensions.mobileKillApp;
  mobileQueryAppState = commands.appManagementExtensions.mobileQueryAppState;
  installApp = commands.appManagementExtensions.installApp;
  activateApp = commands.appManagementExtensions.activateApp;
  isAppInstalled = commands.appManagementExtensions.isAppInstalled;
  // @ts-ignore it must return boolean
  terminateApp = commands.appManagementExtensions.terminateApp;
  queryAppState = commands.appManagementExtensions.queryAppState;
  mobileListApps = commands.appManagementExtensions.mobileListApps;
  mobileClearApp = commands.appManagementExtensions.mobileClearApp;

  /*------------+
   | APPEARANCE |
   +------------+*/

  mobileSetAppearance = commands.appearanceExtensions.mobileSetAppearance;
  mobileGetAppearance = commands.appearanceExtensions.mobileGetAppearance;

  /*------------+
   | AUDIT      |
   +------------+*/

  mobilePerformAccessibilityAudit = commands.auditExtensions.mobilePerformAccessibilityAudit;

  /*---------+
   | BATTERY |
   +---------+*/
  mobileGetBatteryInfo = commands.batteryExtensions.mobileGetBatteryInfo;

  /*-----------+
   | BIOMETRIC |
   +-----------+*/

  mobileEnrollBiometric = commands.biometricExtensions.mobileEnrollBiometric;
  mobileSendBiometricMatch = commands.biometricExtensions.mobileSendBiometricMatch;
  mobileIsBiometricEnrolled = commands.biometricExtensions.mobileIsBiometricEnrolled;

  /*-------------+
   | CERTIFICATE |
   +-------------+*/
  mobileInstallCertificate = commands.certificateExtensions.mobileInstallCertificate;
  mobileListCertificates = commands.certificateExtensions.mobileListCertificates;
  mobileRemoveCertificate = commands.certificateExtensions.mobileRemoveCertificate;

  /*-----------+
   | CLIPBOARD |
   +-----------+*/

  setClipboard = commands.clipboardExtensions.setClipboard;
  getClipboard = commands.clipboardExtensions.getClipboard;

  /*-----------+
   | CONDITION |
   +-----------+*/

  listConditionInducers = commands.conditionExtensions.listConditionInducers;
  enableConditionInducer = commands.conditionExtensions.enableConditionInducer;
  disableConditionInducer = commands.conditionExtensions.disableConditionInducer;

  /*---------+
   | CONTEXT |
   +---------+*/

  getContexts = commands.contextExtensions.getContexts;
  getCurrentContext = commands.contextExtensions.getCurrentContext;
  getWindowHandle = commands.contextExtensions.getWindowHandle;
  getWindowHandles = commands.contextExtensions.getWindowHandles;
  setContext = commands.contextExtensions.setContext;
  setWindow = commands.contextExtensions.setWindow;
  activateRecentWebview = commands.contextExtensions.activateRecentWebview;
  connectToRemoteDebugger = commands.contextExtensions.connectToRemoteDebugger;
  getContextsAndViews = commands.contextExtensions.getContextsAndViews;
  listWebFrames = commands.contextExtensions.listWebFrames;
  mobileGetContexts = commands.contextExtensions.mobileGetContexts;
  onPageChange = commands.contextExtensions.onPageChange;
  useNewSafari = commands.contextExtensions.useNewSafari;
  getCurrentUrl = commands.contextExtensions.getCurrentUrl;
  getNewRemoteDebugger = commands.contextExtensions.getNewRemoteDebugger;
  getRecentWebviewContextId = commands.contextExtensions.getRecentWebviewContextId;
  isWebContext = commands.contextExtensions.isWebContext;
  isWebview = commands.contextExtensions.isWebview;
  setCurrentUrl = commands.contextExtensions.setCurrentUrl;
  stopRemote = commands.contextExtensions.stopRemote;

  /*------------+
   | DEVICEINFO |
   +------------+*/

  mobileGetDeviceInfo = commands.deviceInfoExtensions.mobileGetDeviceInfo;

  /*---------+
   | ELEMENT |
   +---------+*/

  elementDisplayed = commands.elementExtensions.elementDisplayed;
  elementEnabled = commands.elementExtensions.elementEnabled;
  elementSelected = commands.elementExtensions.elementSelected;
  getName = commands.elementExtensions.getName;
  getNativeAttribute = commands.elementExtensions.getNativeAttribute;
  getAttribute = commands.elementExtensions.getAttribute;
  getProperty = commands.elementExtensions.getProperty;
  getText = commands.elementExtensions.getText;
  getElementRect = commands.elementExtensions.getElementRect;
  getLocation = commands.elementExtensions.getLocation;
  getLocationInView = commands.elementExtensions.getLocationInView;
  getSize = commands.elementExtensions.getSize;
  /** @deprecated */
  setValueImmediate = commands.elementExtensions.setValueImmediate;
  setValue = commands.elementExtensions.setValue;
  keys = commands.elementExtensions.keys;
  clear = commands.elementExtensions.clear;
  getContentSize = commands.elementExtensions.getContentSize;
  getNativeRect = commands.elementExtensions.getNativeRect;

  /*---------+
   | EXECUTE |
   +---------+*/

  receiveAsyncResponse = commands.executeExtensions.receiveAsyncResponse;
  execute = commands.executeExtensions.execute;
  executeAsync = commands.executeExtensions.executeAsync;
  executeMobile = commands.executeExtensions.executeMobile;

  /*--------------+
   | FILEMOVEMENT |
   +--------------+*/

  pushFile = commands.fileMovementExtensions.pushFile;
  mobilePushFile = commands.fileMovementExtensions.mobilePushFile;
  pullFile = commands.fileMovementExtensions.pullFile;
  mobilePullFile = commands.fileMovementExtensions.mobilePullFile;
  mobileDeleteFolder = commands.fileMovementExtensions.mobileDeleteFolder;
  mobileDeleteFile = commands.fileMovementExtensions.mobileDeleteFile;
  pullFolder = commands.fileMovementExtensions.pullFolder;
  mobilePullFolder = commands.fileMovementExtensions.mobilePullFolder;

  /*--------+
   | MEMORY |
   +--------+*/

  mobileSendMemoryWarning = commands.memoryExtensions.mobileSendMemoryWarning;

  /*------+
   | FIND |
   +------+*/

  findElOrEls = commands.findExtensions.findElOrEls;
  findNativeElementOrElements = commands.findExtensions.findNativeElementOrElements;
  doNativeFind = commands.findExtensions.doNativeFind;
  getFirstVisibleChild = commands.findExtensions.getFirstVisibleChild;

  /*---------+
   | GENERAL |
   +---------+*/

  active = commands.generalExtensions.active;
  background = commands.appManagementExtensions.background;
  touchId = commands.generalExtensions.touchId;
  toggleEnrollTouchId = commands.generalExtensions.toggleEnrollTouchId;
  getWindowSize = commands.generalExtensions.getWindowSize;
  getDeviceTime = commands.generalExtensions.getDeviceTime;
  mobileGetDeviceTime = commands.generalExtensions.mobileGetDeviceTime;
  getWindowRect = commands.generalExtensions.getWindowRect;
  getStrings = commands.appStringsExtensions.getStrings;
  removeApp = commands.generalExtensions.removeApp;
  launchApp = commands.generalExtensions.launchApp;
  closeApp = commands.generalExtensions.closeApp;
  setUrl = commands.generalExtensions.setUrl;
  getViewportRect = commands.generalExtensions.getViewportRect;
  getScreenInfo = commands.generalExtensions.getScreenInfo;
  getStatusBarHeight = commands.generalExtensions.getStatusBarHeight;
  getDevicePixelRatio = commands.generalExtensions.getDevicePixelRatio;
  mobilePressButton = commands.generalExtensions.mobilePressButton;
  mobileSiriCommand = commands.generalExtensions.mobileSiriCommand;
  getWindowSizeWeb = commands.generalExtensions.getWindowSizeWeb;
  getWindowSizeNative = commands.generalExtensions.getWindowSizeNative;

  /*-------------+
   | GEOLOCATION |
   +-------------+*/
  mobileGetSimulatedLocation = commands.geolocationExtensions.mobileGetSimulatedLocation;
  mobileSetSimulatedLocation = commands.geolocationExtensions.mobileSetSimulatedLocation;
  mobileResetSimulatedLocation = commands.geolocationExtensions.mobileResetSimulatedLocation;

  /*---------+
   | GESTURE |
   +---------+*/
  mobileShake = commands.gestureExtensions.mobileShake;
  click = commands.gestureExtensions.click;
  releaseActions = commands.gestureExtensions.releaseActions;
  performActions = commands.gestureExtensions.performActions;
  nativeClick = commands.gestureExtensions.nativeClick;
  mobileScrollToElement = commands.gestureExtensions.mobileScrollToElement;
  mobileScroll = commands.gestureExtensions.mobileScroll;
  mobileSwipe = commands.gestureExtensions.mobileSwipe;
  mobilePinch = commands.gestureExtensions.mobilePinch;
  mobileDoubleTap = commands.gestureExtensions.mobileDoubleTap;
  mobileTwoFingerTap = commands.gestureExtensions.mobileTwoFingerTap;
  mobileTouchAndHold = commands.gestureExtensions.mobileTouchAndHold;
  mobileTap = commands.gestureExtensions.mobileTap;
  mobileDragFromToForDuration = commands.gestureExtensions.mobileDragFromToForDuration;
  mobileDragFromToWithVelocity = commands.gestureExtensions.mobileDragFromToWithVelocity;
  mobileTapWithNumberOfTaps = commands.gestureExtensions.mobileTapWithNumberOfTaps;
  mobileForcePress = commands.gestureExtensions.mobileForcePress;
  mobileSelectPickerWheelValue = commands.gestureExtensions.mobileSelectPickerWheelValue;
  mobileRotateElement = commands.gestureExtensions.mobileRotateElement;

  /*-------+
   | IOHID |
   +-------+*/
  mobilePerformIoHidEvent = commands.iohidExtensions.mobilePerformIoHidEvent;

  /*-----------+
   | KEYCHAINS |
   +-----------+*/

  mobileClearKeychains = commands.keychainsExtensions.mobileClearKeychains;

  /*----------+
   | KEYBOARD |
   +----------+*/

  hideKeyboard = commands.keyboardExtensions.hideKeyboard;
  mobileHideKeyboard = commands.keyboardExtensions.mobileHideKeyboard;
  isKeyboardShown = commands.keyboardExtensions.isKeyboardShown;
  mobileKeys = commands.keyboardExtensions.mobileKeys;

  /*--------------+
   | LOCALIZATION |
   +--------------+*/

  mobileConfigureLocalization = commands.localizationExtensions.mobileConfigureLocalization;

  /*----------+
   | LOCATION |
   +----------+*/

  getGeoLocation = commands.locationExtensions.getGeoLocation;
  setGeoLocation = commands.locationExtensions.setGeoLocation;
  mobileResetLocationService = commands.locationExtensions.mobileResetLocationService;

  /*------+
   | LOCK |
   +------+*/
  lock = commands.lockExtensions.lock;
  unlock = commands.lockExtensions.unlock;
  isLocked = commands.lockExtensions.isLocked;

  /*-----+
   | LOG |
   +-----+*/

  extractLogs = commands.logExtensions.extractLogs;
  supportedLogTypes = commands.logExtensions.supportedLogTypes;
  startLogCapture = commands.logExtensions.startLogCapture;
  mobileStartLogsBroadcast = commands.logExtensions.mobileStartLogsBroadcast;
  mobileStopLogsBroadcast = commands.logExtensions.mobileStopLogsBroadcast;

  /*------------+
   | NAVIGATION |
   +------------+*/

  back = commands.navigationExtensions.back;
  forward = commands.navigationExtensions.forward;
  closeWindow = commands.navigationExtensions.closeWindow;
  nativeBack = commands.navigationExtensions.nativeBack;
  mobileDeepLink = commands.navigationExtensions.mobileDeepLink;

  /*---------------+
   | NOTIFICATIONS |
   +---------------+*/

  mobilePushNotification = commands.notificationsExtensions.mobilePushNotification;
  mobileExpectNotification = commands.notificationsExtensions.mobileExpectNotification;

  /*------------+
   | PASTEBOARD |
   +------------+*/

  mobileSetPasteboard = commands.pasteboardExtensions.mobileSetPasteboard;
  mobileGetPasteboard = commands.pasteboardExtensions.mobileGetPasteboard;

  /*------+
   | PCAP |
   +------+*/

  mobileStartPcap = commands.pcapExtensions.mobileStartPcap;
  mobileStopPcap = commands.pcapExtensions.mobileStopPcap;

  /*-------------+
   | PERFORMANCE |
   +-------------+*/
  mobileStartPerfRecord = commands.performanceExtensions.mobileStartPerfRecord;
  mobileStopPerfRecord = commands.performanceExtensions.mobileStopPerfRecord;

  /*-------------+
   | PERMISSIONS |
   +-------------+*/

  mobileResetPermission = commands.permissionsExtensions.mobileResetPermission;
  mobileGetPermission = commands.permissionsExtensions.mobileGetPermission;
  mobileSetPermissions = commands.permissionsExtensions.mobileSetPermissions;

  /*-------------+
   | PROXYHELPER |
   +-------------+*/

  proxyCommand = commands.proxyHelperExtensions.proxyCommand;

  /*-------------+
   | RECORDAUDIO |
   +-------------+*/

  startAudioRecording = commands.recordAudioExtensions.startAudioRecording;
  stopAudioRecording = commands.recordAudioExtensions.stopAudioRecording;

  /*--------------+
   | RECORDSCREEN |
   +--------------+*/

  _recentScreenRecorder = commands.recordScreenExtensions._recentScreenRecorder;
  startRecordingScreen = commands.recordScreenExtensions.startRecordingScreen;
  stopRecordingScreen = commands.recordScreenExtensions.stopRecordingScreen;

  /*-------------+
   | SCREENSHOTS |
   +-------------+*/
  getScreenshot = commands.screenshotExtensions.getScreenshot;
  getElementScreenshot = commands.screenshotExtensions.getElementScreenshot;
  getViewportScreenshot = commands.screenshotExtensions.getViewportScreenshot;

  /*--------+
   | SOURCE |
   +--------+*/
  getPageSource = commands.sourceExtensions.getPageSource;
  mobileGetSource = commands.sourceExtensions.mobileGetSource;

  /*----------+
   | TIMEOUTS |
   +----------+*/

  pageLoadTimeoutW3C = commands.timeoutExtensions.pageLoadTimeoutW3C;
  pageLoadTimeoutMJSONWP = commands.timeoutExtensions.pageLoadTimeoutMJSONWP;
  scriptTimeoutW3C = commands.timeoutExtensions.scriptTimeoutW3C;
  scriptTimeoutMJSONWP = commands.timeoutExtensions.scriptTimeoutMJSONWP;
  asyncScriptTimeout = commands.timeoutExtensions.asyncScriptTimeout;
  setPageLoadTimeout = commands.timeoutExtensions.setPageLoadTimeout;
  setAsyncScriptTimeout = commands.timeoutExtensions.setAsyncScriptTimeout;

  /*-----+
   | WEB |
   +-----+*/
  setFrame = commands.webExtensions.setFrame;
  getCssProperty = commands.webExtensions.getCssProperty;
  submit = commands.webExtensions.submit;
  refresh = commands.webExtensions.refresh;
  getUrl = commands.webExtensions.getUrl;
  title = commands.webExtensions.title;
  getCookies = commands.webExtensions.getCookies;
  setCookie = commands.webExtensions.setCookie;
  deleteCookie = commands.webExtensions.deleteCookie;
  deleteCookies = commands.webExtensions.deleteCookies;
  _deleteCookie = commands.webExtensions._deleteCookie;
  cacheWebElement = commands.webExtensions.cacheWebElement;
  cacheWebElements = commands.webExtensions.cacheWebElements;
  executeAtom = commands.webExtensions.executeAtom;
  executeAtomAsync = commands.webExtensions.executeAtomAsync;
  getAtomsElement = commands.webExtensions.getAtomsElement;
  convertElementsForAtoms = commands.webExtensions.convertElementsForAtoms;
  getElementId = commands.webExtensions.getElementId;
  hasElementId = commands.webExtensions.hasElementId;
  findWebElementOrElements = commands.webExtensions.findWebElementOrElements;
  clickWebCoords = commands.webExtensions.clickWebCoords;
  getSafariIsIphone = commands.webExtensions.getSafariIsIphone;
  getSafariDeviceSize = commands.webExtensions.getSafariDeviceSize;
  getSafariIsNotched = commands.webExtensions.getSafariIsNotched;
  getExtraTranslateWebCoordsOffset = commands.webExtensions.getExtraTranslateWebCoordsOffset;
  getExtraNativeWebTapOffset = commands.webExtensions.getExtraNativeWebTapOffset;
  nativeWebTap = commands.webExtensions.nativeWebTap;
  translateWebCoords = commands.webExtensions.translateWebCoords;
  checkForAlert = commands.webExtensions.checkForAlert;
  waitForAtom = commands.webExtensions.waitForAtom;
  mobileWebNav = commands.webExtensions.mobileWebNav;
  getWdaLocalhostRoot = commands.webExtensions.getWdaLocalhostRoot;
  mobileCalibrateWebToRealCoordinatesTranslation = commands.webExtensions.mobileCalibrateWebToRealCoordinatesTranslation;
  mobileUpdateSafariPreferences = commands.webExtensions.mobileUpdateSafariPreferences;

  /*--------+
   | XCTEST |
   +--------+*/
  mobileRunXCTest = commands.xctestExtensions.mobileRunXCTest;
  mobileInstallXCTestBundle = commands.xctestExtensions.mobileInstallXCTestBundle;
  mobileListXCTestBundles = commands.xctestExtensions.mobileListXCTestBundles;
  mobileListXCTestsInTestBundle = commands.xctestExtensions.mobileListXCTestsInTestBundle;

  /*----------------------+
   | XCTEST SCREEN RECORD |
   +---------------------+*/
  mobileStartXctestScreenRecording = commands.xctestRecordScreenExtensions.mobileStartXctestScreenRecording;
  mobileGetXctestScreenRecordingInfo = commands.xctestRecordScreenExtensions.mobileGetXctestScreenRecordingInfo;
  mobileStopXctestScreenRecording = commands.xctestRecordScreenExtensions.mobileStopXctestScreenRecording;
}

/**
 * @param {XCUITestDriverOpts} opts
 * @returns {boolean}
 */
function shouldSetInitialSafariUrl(opts) {
  return !(opts.safariInitialUrl === '' || (opts.noReset && _.isNil(opts.safariInitialUrl)))
    && !opts.initialDeeplinkUrl;
}

export default XCUITestDriver;

/**
 * @template {import('@appium/types').Constraints} C
 * @template [Ctx=string]
 * @typedef {import('@appium/types').ExternalDriver<C, Ctx>} ExternalDriver
 */

/**
 * @typedef {Pick<XCUITestDriverOpts, 'enforceAppInstall' | 'fullReset' | 'noReset' | 'bundleId' | 'app'>} AutInstallationStateOptions
 */

/**
 * @typedef {Object} AutInstallationState
 * @property {boolean} install - If the given app should install, or not need to install.
 * @property {boolean} skipUninstall - If the installed app should be uninstalled, or not.
 */

/**
 * @typedef {typeof desiredCapConstraints} XCUITestDriverConstraints
 * @typedef {import('@appium/types').DriverOpts<XCUITestDriverConstraints>} XCUITestDriverOpts
 * @typedef {import('./commands/types').FullContext} FullContext
 * @typedef {import('./types').WDACapabilities} WDACapabilities
 * @typedef {import('appium-xcode').XcodeVersion} XcodeVersion
 * @typedef {import('appium-ios-simulator').Simulator} Simulator
 * @typedef {import('./real-device').RealDevice} RealDevice
 */<|MERGE_RESOLUTION|>--- conflicted
+++ resolved
@@ -256,16 +256,14 @@
   /** @type {import('./commands/pcap').TrafficCapture|null} */
   _trafficCapture;
 
-<<<<<<< HEAD
   /** @type {boolean} */
   skipDeviceCheck;
-=======
+
   /** @type {Simulator|RealDevice} */
   _device;
 
   /** @type {string|null} */
   _iosSdkVersion;
->>>>>>> 01091fbd
 
   /**
    *
@@ -612,7 +610,6 @@
 
     await this.installAUT();
 
-<<<<<<< HEAD
     // if we only have bundle identifier and no app, fail if it is not already installed.
     if (this.skipDeviceCheck) {
       this.logs.debug(`Skipping ${this.opts.bundleId} installation check since skipDeviceCheck was given.`);
@@ -621,21 +618,10 @@
         !this.opts.app &&
         this.opts.bundleId &&
         !this.isSafari() &&
-        // @ts-expect-error - do not assign arbitrary properties to `this.opts`
-        !(await this.opts.device.isAppInstalled(this.opts.bundleId))
+        !(await this.device.isAppInstalled(this.opts.bundleId))
       ) {
         this.log.errorAndThrow(`App with bundle identifier '${this.opts.bundleId}' unknown`);
       }
-=======
-    // if we only have bundle identifier and no app, fail if it is not already installed
-    if (
-      !this.opts.app &&
-      this.opts.bundleId &&
-      !this.isSafari() &&
-      !(await this.device.isAppInstalled(this.opts.bundleId))
-    ) {
-      this.log.errorAndThrow(`App with bundle identifier '${this.opts.bundleId}' unknown`);
->>>>>>> 01091fbd
     }
 
     if (this.isSimulator()) {
