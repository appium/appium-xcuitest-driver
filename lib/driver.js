--- conflicted
+++ resolved
@@ -311,7 +311,8 @@
     }
     this.lifecycleData = {};
     this._audioRecorder = null;
-<<<<<<< HEAD
+
+    this.appInfosCache = new AppInfosCache(this.log);
 
     // Whether to skip the device check in a new session request.
     // This is a workaround for network connected devices such as an Apple TV 4k tvOS 17+ real device.
@@ -319,9 +320,6 @@
     // over appium-ios-device for example.
     // Please remove this capability when we no longer need this workaround.
     this.skipDeviceCheck = this.opts.skipDeviceCheck || false;
-=======
-    this.appInfosCache = new AppInfosCache(this.log);
->>>>>>> f9f3b3fb
   }
 
   async onSettingsUpdate(key, value) {
@@ -1574,19 +1572,12 @@
       return;
     }
 
-<<<<<<< HEAD
     if (this.opts.bundleId && this.skipDeviceCheck) {
       this.log.debug('Skipping the bundle id installation check');
       return;
     }
 
-    await verifyApplicationPlatform(this.opts.app, {
-      isSimulator: this.isSimulator(),
-      isTvOS: isTvOs(this.opts.platformName),
-    });
-=======
     await verifyApplicationPlatform.bind(this)();
->>>>>>> f9f3b3fb
 
     const {install, skipUninstall} = await this.checkAutInstallationState();
     if (install) {
