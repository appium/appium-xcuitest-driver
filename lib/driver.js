--- conflicted
+++ resolved
@@ -1343,18 +1343,13 @@
       }
     }
 
-<<<<<<< HEAD
     if (util.hasValue(this.opts.appTimeZone)) {
       // https://developer.apple.com/forums/thread/86951?answerId=263395022#263395022
       env.TZ = this.opts.appTimeZone;
     }
 
-    /** @type {WDACapabilities} */
+    /** @type {import('appium-webdriveragent').WDACapabilities} */
     const wdaCaps = {
-=======
-    /** @type {import('appium-webdriveragent').WDACapabilities} */
-    const wdaCaps = /** @type {any} */ ({
->>>>>>> 08aa9ceb
       bundleId: this.opts.autoLaunch === false ? undefined : bundleId,
       arguments: args,
       environment: env,
