--- conflicted
+++ resolved
@@ -77,7 +77,6 @@
   return versionNumber;
 }
 
-<<<<<<< HEAD
 async function translateDeviceName (pv, dn = '') {
   let deviceName = dn;
   if (dn.toLowerCase() === 'iphone simulator') {
@@ -106,8 +105,6 @@
   }
 }
 
-=======
->>>>>>> cb0fbf97
 async function adjustWDAAttachmentsPermissions (perms) {
   if (!process.env.HOME) {
     throw new Error('Need HOME env var to be set in order to adjust WDA attachments permission');
@@ -159,11 +156,6 @@
 }
 
 export { detectUdid, getAndCheckXcodeVersion, getAndCheckIosSdkVersion,
-<<<<<<< HEAD
          killAppUsingAppName, adjustWDAAttachmentsPermissions,
          generateXcodeConfigFile, checkAppPresent, getDriverInfo,
-         clearSystemFiles, translateDeviceName };
-=======
-         adjustWDAAttachmentsPermissions, checkAppPresent, getDriverInfo,
-         clearSystemFiles };
->>>>>>> cb0fbf97
+         clearSystemFiles, translateDeviceName };