export const newMethodMap = /** @type {const} */ ({
  '/session/:sessionId/timeouts/async_script': {
    POST: {
      command: 'asyncScriptTimeout',
      payloadParams: {required: ['ms']},
      deprecated: true,
    },
  },
  '/session/:sessionId/timeouts/implicit_wait': {
    POST: {
      command: 'implicitWait',
      payloadParams: {required: ['ms']},
      deprecated: true
    },
  },
  '/session/:sessionId/window/:windowhandle/size': {
    GET: {
      command: 'getWindowSize',
      deprecated: true
    }
  },
  '/session/:sessionId/element/:elementId/submit': {
    POST: {
      command: 'submit',
      deprecated: true
    }
  },
  '/session/:sessionId/keys': {
    POST: {
      command: 'keys',
      payloadParams: {required: ['value']},
      deprecated: true
    },
  },
  '/session/:sessionId/element/:elementId/location': {
    GET: {
      command: 'getLocation',
      deprecated: true
    }
  },
  '/session/:sessionId/element/:elementId/location_in_view': {
    GET: {
      command: 'getLocationInView',
      deprecated: true
    }
  },
  '/session/:sessionId/element/:elementId/size': {
    GET: {
      command: 'getSize',
      deprecated: true
    }
  },
  '/session/:sessionId/appium/device/shake': {
    POST: {
      command: 'mobileShake',
      deprecated: true
    }
  },
  '/session/:sessionId/appium/device/lock': {
    POST: {
      command: 'lock',
      payloadParams: {optional: ['seconds']},
      deprecated: true
    },
  },
  '/session/:sessionId/appium/device/unlock': {
    POST: {
      command: 'unlock',
      deprecated: true
    }
  },
  '/session/:sessionId/appium/device/is_locked': {
    POST: {
      command: 'isLocked',
      deprecated: true
    }
  },
  '/session/:sessionId/appium/start_recording_screen': {
    POST: {
      command: 'startRecordingScreen',
      payloadParams: {optional: ['options']},
    },
  },
  '/session/:sessionId/appium/stop_recording_screen': {
    POST: {
      command: 'stopRecordingScreen',
      payloadParams: {optional: ['options']},
    },
  },
  '/session/:sessionId/appium/device/app_state': {
    POST: {
      command: 'queryAppState',
      payloadParams: {required: [['appId'], ['bundleId']]},
      deprecated: true
    },
  },
  '/session/:sessionId/appium/simulator/touch_id': {
    POST: {
      command: 'touchId',
      payloadParams: {required: ['match']},
      deprecated: true
    },
  },
  '/session/:sessionId/appium/simulator/toggle_touch_id_enrollment': {
    POST: {
      command: 'toggleEnrollTouchId',
      payloadParams: {optional: ['enabled']},
      deprecated: true
    },
  },
  '/session/:sessionId/appium/app/launch': {
    POST: {
      command: 'launchApp',
      deprecated: true
    }
  },
  '/session/:sessionId/appium/app/close': {
    POST: {
      command: 'closeApp',
      deprecated: true
    }
  },
  '/session/:sessionId/appium/app/reset': {
    POST: {
      command: 'reset',
      deprecated: true
    }
  },
  '/session/:sessionId/appium/app/background': {
    POST: {
      command: 'background',
      payloadParams: {required: ['seconds']},
      deprecated: true
    },
  },
  '/session/:sessionId/appium/app/strings': {
    POST: {
      command: 'getStrings',
      payloadParams: {optional: ['language', 'stringFile']},
      deprecated: true
    },
  },
  '/session/:sessionId/appium/element/:elementId/value': {
    POST: {
      command: 'setValueImmediate',
      payloadParams: {required: ['text']},
      deprecated: true
    },
  },
  '/session/:sessionId/appium/receive_async_response': {
    POST: {
      command: 'receiveAsyncResponse',
      payloadParams: {required: ['response']},
      deprecated: true
    },
  },
  '/session/:sessionId/appium/device/get_clipboard': {
    POST: {
      command: 'getClipboard',
      payloadParams: {optional: ['contentType']},
      deprecated: true
    },
  },
  '/session/:sessionId/appium/device/set_clipboard': {
    POST: {
      command: 'setClipboard',
      payloadParams: {
        required: ['content'],
        optional: ['contentType', 'label'],
      },
      deprecated: true
    },
  },
<<<<<<< HEAD
  '/session/:sessionId/log': {
    POST: {
      command: 'getLog',
      payloadParams: {required: ['type']},
    },
  },
  '/session/:sessionId/log/types': {
    GET: {
      command: 'getLogTypes',
=======
  '/session/:sessionId/location': {
    GET: {
      command: 'getGeoLocation',
      deprecated: true,
    },
    POST: {
      command: 'setGeoLocation',
      payloadParams: {required: ['location']},
      deprecated: true,
>>>>>>> 304d690c
    },
  },
});<|MERGE_RESOLUTION|>--- conflicted
+++ resolved
@@ -171,7 +171,17 @@
       deprecated: true
     },
   },
-<<<<<<< HEAD
+  '/session/:sessionId/location': {
+    GET: {
+      command: 'getGeoLocation',
+      deprecated: true,
+    },
+    POST: {
+      command: 'setGeoLocation',
+      payloadParams: {required: ['location']},
+      deprecated: true,
+    },
+  },
   '/session/:sessionId/log': {
     POST: {
       command: 'getLog',
@@ -181,17 +191,6 @@
   '/session/:sessionId/log/types': {
     GET: {
       command: 'getLogTypes',
-=======
-  '/session/:sessionId/location': {
-    GET: {
-      command: 'getGeoLocation',
-      deprecated: true,
-    },
-    POST: {
-      command: 'setGeoLocation',
-      payloadParams: {required: ['location']},
-      deprecated: true,
->>>>>>> 304d690c
     },
   },
 });