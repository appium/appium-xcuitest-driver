--- conflicted
+++ resolved
@@ -133,15 +133,13 @@
   keychainsExcludePatterns: {
     isString: true
   },
-<<<<<<< HEAD
   realDeviceScreenshotter: {
     isString: true,
     presence: false,
     inclusionCaseInsensitive: ['idevicescreenshot']
-=======
+  },
   showSafariConsoleLog: {
     isBoolean: true
->>>>>>> 3985d8ce
   },
 }, iosDesiredCapConstraints);
 
