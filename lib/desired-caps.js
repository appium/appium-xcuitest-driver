--- conflicted
+++ resolved
@@ -114,11 +114,10 @@
   webkitDebugProxyPort: {
     isNumber: true
   },
-<<<<<<< HEAD
   useXCTESTRUNFile: {
-=======
+    isBoolean: true
+  },
   absoluteWebLocations: {
->>>>>>> 27a15e13
     isBoolean: true
   },
 }, iosDesiredCapConstraints);
