import _ from 'lodash';
import { desiredCapConstraints as iosDesiredCapConstraints } from 'appium-ios-driver';


let desiredCapConstraints = _.defaults({
  showXcodeLog: {
    isBoolean: true
  },
  wdaLocalPort: {
    isNumber: true
  },
  iosInstallPause: {
    isNumber: true
  },
  xcodeConfigFile: {
    isString: true
  },
  xcodeOrgId: {
    isString: true
  },
  xcodeSigningId: {
    isString: true
  },
  keychainPath: {
    isString: true
  },
  keychainPassword: {
    isString: true
  },
  bootstrapPath: {
    isString: true
  },
  agentPath: {
    isString: true
  },
  tapWithShortPressDuration: {
    isNumber: true
  },
  scaleFactor: {
    isString: true
  },
  usePrebuiltWDA: {
    isBoolean: true
  },
  customSSLCert: {
    isString: true
  },
  preventWDAAttachments: {
    isBoolean: true
  },
  webDriverAgentUrl: {
    isString: true
  },
  derivedDataPath: {
    isString: true
  },
  useNewWDA: {
    isBoolean: true
  },
  wdaLaunchTimeout: {
    isNumber: true
  },
  wdaConnectionTimeout: {
    isNumber: true
  },
  updatedWDABundleId: {
    isString: true
  },
  resetOnSessionStartOnly: {
    isBoolean: true
  },
  commandTimeouts: {
    // recognize the cap,
    // but validate in the driver#validateDesiredCaps method
  },
  wdaStartupRetries: {
    isNumber: true
  },
  wdaStartupRetryInterval: {
    isNumber: true
  },
  prebuildWDA: {
    isBoolean: true
  },
  connectHardwareKeyboard: {
    isBoolean: true
  },
  calendarAccessAuthorized: {
    isBoolean: true
  },
  startIWDP: {
    isBoolean: true,
  },
  useSimpleBuildTest: {
    isBoolean: true
  },
  waitForQuiescence: {
    isBoolean: true
  },
  maxTypingFrequency: {
    isNumber: true
  },
  nativeTyping: {
    isBoolean: true
  },
  simpleIsVisibleCheck: {
    isBoolean: true
  },
  useCarthageSsl: {
    isBoolean: true
  },
  shouldUseSingletonTestManager: {
    isBoolean: true
  },
  isHeadless: {
    isBoolean: true
  },
  webkitDebugProxyPort: {
    isNumber: true
  },
  useXctestrunFile: {
    isBoolean: true
  },
  absoluteWebLocations: {
    isBoolean: true
  },
  simulatorWindowCenter: {
    isString: true
  },
  useJSONSource: {
    isBoolean: true
  },
  shutdownOtherSimulators: {
    isBoolean: true
  },
  keychainsExcludePatterns: {
    isString: true
  },
  realDeviceScreenshotter: {
    isString: true,
    presence: false,
    inclusionCaseInsensitive: ['idevicescreenshot']
  },
  showSafariConsoleLog: {
    isBoolean: true
  },
  showSafariNetworkLog: {
    isBoolean: true
  },
  mjpegServerPort: {
    isNumber: true,
  },
<<<<<<< HEAD
  reduceMotion: {
    isBoolean: true
  }
=======
  mjpegScreenshotUrl: {
    isString: true,
  },
>>>>>>> 2ea03d88
}, iosDesiredCapConstraints);

export { desiredCapConstraints };
export default desiredCapConstraints;<|MERGE_RESOLUTION|>--- conflicted
+++ resolved
@@ -150,15 +150,12 @@
   mjpegServerPort: {
     isNumber: true,
   },
-<<<<<<< HEAD
   reduceMotion: {
     isBoolean: true
-  }
-=======
+  },
   mjpegScreenshotUrl: {
     isString: true,
-  },
->>>>>>> 2ea03d88
+  }
 }, iosDesiredCapConstraints);
 
 export { desiredCapConstraints };
