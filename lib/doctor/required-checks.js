import {fs, doctor} from 'appium/support';
import {exec} from 'teen_process';
import { getPath as getXcodePath } from 'appium-xcode';
import '@colors/colors';


/** @satisfies {import('@appium/types').IDoctorCheck} */
export class XcodeCheck {
  async diagnose() {
    try {
      const xcodePath = await getXcodePath();
      return doctor.ok(`Xcode is installed at '${xcodePath}'`);
    } catch (err) {
      return doctor.nok(err.message);
    }
  }

  async fix() {
    return `Install Xcode and make sure it is properly configured`;
  }

  hasAutofix() {
    return false;
  }

  isOptional() {
    return false;
  }
}
export const xcodeCheck = new XcodeCheck();


/** @satisfies {import('@appium/types').IDoctorCheck} */
export class XcodeToolsCheck {
  async diagnose() {
    const errPrefix = 'Xcode Command Line Tools are not installed or are improperly configured';
    try {
<<<<<<< HEAD
=======
      // https://github.com/appium/appium/issues/12093#issuecomment-459358120
      await exec('xcrun', ['simctl', 'help']);
    } catch (err) {
      return doctor.nok(`${errPrefix}. Cannot run 'xcrun simctl': ${err.stderr || err.message}`);
    }
    try {
>>>>>>> e25f383c
      await exec('xcodebuild', ['-version']);
    } catch (err) {
      return doctor.nok(`${errPrefix}. Cannot run 'xcodebuild': ${err.stderr || err.message}`);
    }
    return doctor.ok(`Xcode Command Line Tools are installed and work properly`);
  }

  async fix() {
    return `Make sure to install Xcode Command Line Tools by running 'xcode-select --install'`;
  }

  hasAutofix() {
    return false;
  }

  isOptional() {
    return false;
  }
}
export const xcodeToolsCheck = new XcodeToolsCheck();


/**
 * @typedef EnvVarCheckOptions
 * @property {boolean} [expectDir] If set to true then
 * the path is expected to be a valid folder
 * @property {boolean} [expectFile] If set to true then
 * the path is expected to be a valid file
 */

/** @satisfies {import('@appium/types').IDoctorCheck} */
class EnvVarAndPathCheck {
  ENVIRONMENT_VARS_TUTORIAL_URL = 'https://github.com/appium/java-client/blob/master/docs/environment.md';

  /**
   * @param {string} varName
   * @param {EnvVarCheckOptions} [opts={}]
   */
  constructor(varName, opts = {}) {
    this.varName = varName;
    this.opts = opts;
  }

  async diagnose() {
    const varValue = process.env[this.varName];
    if (!varValue) {
      return doctor.nok(`${this.varName} environment variable is NOT set!`);
    }

    if (!await fs.exists(varValue)) {
      let errMsg = `${this.varName} is set to '${varValue}' but this path does not exist!`;
      return doctor.nok(errMsg);
    }

    const stat = await fs.stat(varValue);
    if (this.opts.expectDir && !stat.isDirectory()) {
      return doctor.nok(`${this.varName} is expected to be a valid folder, got a file path instead`);
    }
    if (this.opts.expectFile && stat.isDirectory()) {
      return doctor.nok(`${this.varName} is expected to be a valid file, got a folder path instead`);
    }

    return doctor.ok(`${this.varName} is set to: ${varValue}`);
  }

  async fix() {
    return (
      `Make sure the environment variable ${this.varName.bold} is properly configured for the Appium process. ` +
      `Refer ${this.ENVIRONMENT_VARS_TUTORIAL_URL} for more details.`
    );
  }

  hasAutofix() {
    return false;
  }

  isOptional() {
    return false;
  }
}
export const homeEnvVarCheck = new EnvVarAndPathCheck('HOME', {expectDir: true});<|MERGE_RESOLUTION|>--- conflicted
+++ resolved
@@ -35,15 +35,6 @@
   async diagnose() {
     const errPrefix = 'Xcode Command Line Tools are not installed or are improperly configured';
     try {
-<<<<<<< HEAD
-=======
-      // https://github.com/appium/appium/issues/12093#issuecomment-459358120
-      await exec('xcrun', ['simctl', 'help']);
-    } catch (err) {
-      return doctor.nok(`${errPrefix}. Cannot run 'xcrun simctl': ${err.stderr || err.message}`);
-    }
-    try {
->>>>>>> e25f383c
       await exec('xcodebuild', ['-version']);
     } catch (err) {
       return doctor.nok(`${errPrefix}. Cannot run 'xcodebuild': ${err.stderr || err.message}`);
