# appium-xcuitest-driver

[![NPM version](http://img.shields.io/npm/v/appium-xcuitest-driver.svg)](https://npmjs.org/package/appium-xcuitest-driver)
[![Downloads](http://img.shields.io/npm/dm/appium-xcuitest-driver.svg)](https://npmjs.org/package/appium-xcuitest-driver)

[![Release](https://github.com/appium/appium-xcuitest-driver/actions/workflows/publish.js.yml/badge.svg)](https://github.com/appium/appium-xcuitest-driver/actions/workflows/publish.js.yml)

Appium XCUITest Driver is a combined solution, which allows performing automated black-box testing of iOS and tvOS native applications and WebKit web views.
The native testing is based on Apple's [XCTest](https://developer.apple.com/documentation/xctest) framework and the fork of Facebook's [WebDriverAgent](https://github.com/appium/WebDriverAgent) server (the [original](https://github.com/facebookarchive/WebDriverAgent) project is not supported anymore).
Web views communication is done via [Webkit remote debugger protocol](https://github.com/appium/appium-remote-debugger). Real devices communication is ensured by [appium-ios-device](https://github.com/appium/appium-ios-device) library.
Simulators communication is ensured by [appium-ios-simulator](https://github.com/appium/appium-ios-simulator) library.

In the native mode the driver operates in scope of [WebDriver W3C protocol](https://w3c.github.io/webdriver) with several platform-specific extensions. Web views communication only supports the obsolete [JWP protocol](https://webdriver.io/docs/api/jsonwp.html).

> **Note**
>
> Since version 4.0.0 XCUITest driver has dropped the support of Appium 1, and is only compatible to Appium 2.
> Use the `appium driver install xcuitest` command to add it to your Appium 2 dist.


## Requirements

On top of standard Appium requirements XCUITest driver also expects the following prerequisites:

- Only macOS is supported as the host platform
- Xcode and developer tools must be installed. Note, that usually some time is needed for the Appium team to pick up with the support of the most recent Xcode versions, especially beta ones (check [Xcode version support](#xcode-version-support) section below).
- Connected real devices must be trusted, added to your developer profile and configured properly along with WebDriverAgent signing. Read [Real devices](#real-devices) section _carefully_ to set them up properly before running your tests.
<<<<<<< HEAD
- iOS/iPadOS 16 real devices require enabling developer mode. Please read [Enabling Developer Mode on a device](https://developer.apple.com/documentation/xcode/enabling-developer-mode-on-a-device) for more details. `devmodectl streaming` CLI on macOS 13+ and installing development signed app also help enabling the mode.
- The minimum supported Xcode SDK version for the current driver snapshot is *10.2 (iOS 12.2)*. Consider using earlier releases of the driver (see [Xcode version support](#xcode-version-support) section below) if it is necessary to test older iOS versions on real devices. Also, it is highly recommended to always use the same major version of Xcode SDK, which was used to build the particular iOS/tvOS version on your real device under test (for example Xcode 11 for iOS 13, Xcode 12 for iOS 14, etc).
=======
    - Starting from iOS/iPadOS version iOS/iPadOS 16 real devices require enabling of _Developer Mode_ option in _Settings -> Privacy & Security_
- Consider using earlier releases of the driver (check [Xcode version support](#xcode-version-support) section below) if it is necessary to test iOS versions older than the current iOS major version minus one on real devices. Also, it is highly recommended to always use the same major version of Xcode SDK, which was used to build the particular iOS/tvOS version on your real device under test (for example Xcode 11 for iOS 13, Xcode 12 for iOS 14, etc).
>>>>>>> 379da354
- Web views must be debuggable in order to test them. If it is not possible to connect to your web view(s) using [Safari remote debugger](https://appletoolbox.com/use-web-inspector-debug-mobile-safari/) then XCUITest won't be able to connect to them as well.
- Since version 3.33.0 (included into Appium 1.20.0+) of XCUITest driver the [Carthage](https://github.com/Carthage/Carthage) dependency *is not needed anymore*. Prior to that version it was required and could be installed using [brew](https://brew.sh/): `brew install carthage`.


## Optional dependencies

- [xcpretty](https://github.com/supermarin/xcpretty) tool could be used to make Xcode output easier to read. It could be installed using `gem install xcpretty` command.
- For test video recording we use [ffmpeg](https://ffmpeg.org/). It could be installed using [brew](https://brew.sh/): `brew install ffmpeg`
- [IDB](https://github.com/facebook/idb), [go-ios](https://github.com/danielpaulus/go-ios) and [tidevice](https://github.com/alibaba/taobao-iphone-device) could be used to improve some real device/Simulator interactions
- [WIX AppleSimulatorUtils](https://github.com/wix/AppleSimulatorUtils) could be used to improve some Simulator interactions
- [py-ios-device](https://github.com/YueChen-C/py-ios-device) is required in several `mobile:` extensions and to improve the general testing experience for _real_ iOS devices


## Xcode version support

Apple constantly works on various updates/improvements to XCTest framework. Thus, some major and even minor iOS releases might partially break the backward compatibility, so we need to implement multiple branches to support the legacy and the current implementations in [WebDriverAgent](https://github.com/appium/WebDriverAgent). Eventually we just drop the support of legacy XCTest implementations in order to simplify the client code and to have access to the recent platform features. The general aim is to support the _current major_ platform version and the _previous major_ one.

Minimum XCUITest driver version | Minimum required Xcode version
--- | ---
2.96.0 | Xcode 9
3.0.0 | Xcode 10
3.32.0 | Xcode 10.2
3.56.0 | Xcode 11
4.2.0 | Xcode 12

It could be that after a new Xcode SDK is released we figure out a part or even the whole functionality that [WebDriverAgent](https://github.com/appium/WebDriverAgent) currently provides does not work anymore and needs to be updated. The below table contains the driver versions mapping for the cases where we had known compatibility issues with newly released SDKs and addressed them. Basically, version numbers in this table mean that all XCUITest driver versions _below_ the one in the first column _won't support_ Xcode SDK equal or above the version in the second column and the only way to make your test working after Xcode update would be to also *bump the driver version*.

Minimum XCUITest driver version | Tested for compatibility with Xcode version
--- | ---
4.7.4 | Xcode 14-beta.3


## tvOS Support

Read the [tvOS support](docs/ios/ios-tvos.md) article to get more details on how to automate testing for this platform.


## Real devices

### Configuration

See [real device configuration documentation](docs/real-device-config.md).

### Known problems

- After many failures on real devices it could transition to a state where connections are no longer being accepted. To possibly remedy this issue reboot the device. Read https://github.com/facebook/WebDriverAgent/issues/507 for more details.
- iPhone/iPad real devices show overlay, which has `Automation Running Hold both volume buttons to stop` text, since iOS/iPadOS 15. This is a known limitation of XCTest framework. This limitation does not affect screenshooting APIs though (e.g. the overlay is not visible on taken screenshots).
- iPhone/iPad real devices [require passcode or touch id](https://github.com/appium/appium/issues/15898#issuecomment-927340411) when they start a XCTest session since iOS/iPadOS 15. Disabling passcode/touch id in the device preference allows to workaround the behaviour above.
- OpenSSL v3 breaks secure communication with real devices. It can cause a [Failed to receive any data within the timeout](https://github.com/appium/appium/issues/16399) error in [appium-ios-device](https://github.com/appium/appium-ios-device). Please read [this issue](https://github.com/appium/appium-ios-device/pull/88#discussion_r825315862) for more details.
    - Please make sure your environment has Open SSL v1 for NodeJS environment, or prepare an OpenSSL v3 build by patching `OPENSSL_TLS_SECURITY_LEVEL=1`. (e.g. [an article](https://www.feistyduck.com/library/openssl-cookbook/online/ch-openssl.html))
    - This configuration is only necessary for XCUITest driver v4.3.0 or lower.

#### Weird state

**Note:** Running `WebDriverAgent` tests on a real device is particularly flakey. If things stop responding, the only recourse is, most often, to restart the device. Logs in the form of the following _may_ start to occur:

```shell
info JSONWP Proxy Proxying [POST /session] to [POST http://10.35.4.122:8100/session] with body: {"desiredCapabilities":{"ap..."
dbug WebDriverAgent Device: Jul 26 13:20:42 iamPhone XCTRunner[240] <Warning>: Listening on USB
dbug WebDriverAgent Device: Jul 26 13:21:42 iamPhone XCTRunner[240] <Warning>: Enqueue Failure: UI Testing Failure - Unable to update application state promptly. <unknown> 0 1
dbug WebDriverAgent Device: Jul 26 13:21:57 iamPhone XCTRunner[240] <Warning>: Enqueue Failure: UI Testing Failure - Failed to get screenshot within 15s <unknown> 0 1
dbug WebDriverAgent Device: Jul 26 13:22:57 iamPhone XCTRunner[240] <Warning>: Enqueue Failure: UI Testing Failure - App state of (null) is still unknown <unknown> 0 1
```

### Real device security settings

On some systems, especially CI ones, where tests are executed by a command line agents, macOS Accessibility restrictions make the `WebDriverAgent` system unable to retrieve the development keys from the system keychain. This is usually manifest
by `xcodebuild` returning an error code `65`. A workaround for this is to use a private key that is not stored on the system
keychain. See [this issue](https://github.com/appium/appium/issues/6955) and [this Stack Exchange post](http://stackoverflow.com/questions/16550594/jenkins-xcode-build-works-codesign-fails).

To export the key, use

```
security create-keychain -p [keychain_password] MyKeychain.keychain
security import MyPrivateKey.p12 -t agg -k MyKeychain.keychain -P [p12_Password] -A
```

where `MyPrivateKey.p12` is the private development key exported from the system keychain.

The full path to the keychain can then be sent to the Appium system using the `keychainPath` desired capability,
and the password sent through the `keychainPassword` capability.

## Appium 2.x Server Arguments

These arguments are set when you launch the Appium server, with this driver installed. They are for system administrators.

Usage: `appium --driver-args='{"xcuitest": {[argName]: [argValue]}}'`

<expand_table>

|Argument|Default|Description|Example|
|----|-------|-----------|-------|
| wdaLocalPort | 8100 | Local port used for communication with ios-web-driver-agent | `--driver-args='{"xcuitest": {"wdaLocalPort": 8100}}'` |

## Capabilities

### General

Capability | Description
--- | ---
`platformName` | Could be set to `ios`. Appium itself is not strict about this capability value if `automationName` is provided, so feel free to assign it to any supported platform name if this is needed, for example, to make Selenium Grid working.
`appium:automationName` | Must always be set to `xcuitest`. Values of `automationName` are compared case-insensitively.
`appium:deviceName` | The name of the device under test. Consider setting `udid` for real devices and use this one for Simulator selection instead
`appium:platformVersion` | The platform version of an emulator or a real device. This capability is used for device autodetection if `udid` is not provided
`appium:udid` | UDID of the device to be tested. Could be retrieved from Xcode->Window->Devices and Simulators window. Always set this capability if you run parallel tests or use a real device to run your tests.
`appium:noReset` | Prevents the device to be reset before the session startup if set to `true`. This means that the application under test is not going to be terminated neither its data cleaned. `false` by default
`appium:fullReset` | Being set to `true` always enforces the application under test to be fully uninstalled before starting a new session. `false` by default
`appium:printPageSourceOnFindFailure` | Enforces the server to dump the actual XML page source into the log if any error happens. `false` by default.
`browserName` | The name of the browser to run the test on. If this capability is provided then the driver will try to start the test in Web context mode (Native mode is applied by default). Read [Automating hybrid apps](https://appium.io/docs/en/writing-running-appium/web/hybrid/) for more details. Usually equals to `safari`.
`appium:includeDeviceCapsToSessionInfo` | Whether to include screen information as the result of [Get Session Capabilities](http://appium.io/docs/en/commands/session/get/). It includes `pixelRatio`, `statBarHeight` and `viewportRect`, but it causes an extra API call to WDA which may increase the response time like [this issue](https://github.com/appium/appium/issues/15101). Defaults to `true`.
`appium:resetLocationService` | Whether reset the location service in the session deletion on real device. Defaults to `false`.

### App

Capability | Description
--- | ---
`appium:bundleId` | Bundle identifier of the app under test, for example `com.mycompany.myapp`. The capability value is calculated automatically if `app` is provided. If neither `app` or `bundleId` capability is provided then XCUITest driver starts from the Home screen.
`appium:app` | Full path to the application to be tested (the app must be located on the same machine where the server is running). `.ipa` and `.app` application extensions are supported. Zipped `.app` bundles are supported as well. Could also be an URL to a remote location. If neither of the `app` or `bundleId` capabilities are provided then the driver starts from the Home screen and expects the test to know what to do next. Do not provide both `app` and `browserName` capabilities at once.
`appium:localizableStringsDir` | Where to look for localizable strings in the application bundle. Defaults to `en.lproj`
`appium:otherApps` | App or list of apps (as a JSON array) to install prior to running tests. Note that it will not work with iOS real devices. Fore example: `["http://appium.github.io/appium/assets/TestApp9.4.app.zip", "/path/to/app-b.app"]`
`appium:language` | Language to set for iOS, for example `fr`. Please read [Language IDs](https://developer.apple.com/library/archive/documentation/MacOSX/Conceptual/BPInternational/LanguageandLocaleIDs/LanguageandLocaleIDs.html) to get more details abuot available values for this capability.
`appium:locale` | Locale to set for iOS, for example `fr_CA`. Please read [Locale IDs](https://developer.apple.com/library/archive/documentation/MacOSX/Conceptual/BPInternational/LanguageandLocaleIDs/LanguageandLocaleIDs.html#//apple_ref/doc/uid/10000171i-CH15-SW9) to get more details abuot available values for this capability.
`appium:appPushTimeout` | The timeout for application upload in milliseconds. Works for real devices only. The default value is `30000`ms
`appium:appInstallStrategy` | Select application installation strategy for real devices. The following strategies are supported: `serial` (default) - pushes app files to the device in a sequential order; this is the least performant strategy, although the most reliable; `parallel` - pushes app files simultaneously; this is usually the the most performant strategy, but sometimes could not be very stable; `ios-deploy` - tells the driver to use a third-party tool [ios-deploy](https://www.npmjs.com/package/ios-deploy) to install the app; obviously the tool must be installed separately first and must be present in PATH before it could be used. | parallel

### WebDriverAgent

|Capability|Description|Values|
|----------|-----------|------|
|`appium:xcodeOrgId`|Apple developer team identifier string. Must be used in conjunction with `xcodeSigningId` to take effect.|e.g., `JWL241K123`|
|`appium:xcodeSigningId`|String representing a signing certificate. Must be used in conjunction with `xcodeOrgId`. This is usually just `iPhone Developer`, so the default (if not included) is `iPhone Developer`|e.g., `iPhone Developer`|
|`appium:xcodeConfigFile`|Full path to an optional Xcode configuration file that specifies the code signing identity and team for running the `WebDriverAgent` on the real device.|e.g., `/path/to/myconfig.xcconfig`|
|`appium:updatedWDABundleId`|Bundle id to update WDA to before building and launching on real devices. This bundle id _must_ be associated with a valid provisioning profile.|e.g., `io.appium.WebDriverAgentRunner`|
|`appium:keychainPath`|Full path to the private development key exported from the system keychain. Used in conjunction with `keychainPassword` when testing on real devices.|e.g., `/path/to/MyPrivateKey.p12`|
|`appium:keychainPassword`|Password for unlocking keychain specified in `keychainPath`.|e.g., `super awesome password`|
|`appium:derivedDataPath`| Use along with *usePrebuiltWDA* capability and choose where to search for the existing WDA app. If the capability is not set then Xcode will store the derived data in the default root taken from preferences.|
|`appium:webDriverAgentUrl`|If provided, Appium will connect to an existing `WebDriverAgent` instance at this URL instead of starting a new one.|e.g., `http://localhost:8100`|
|`appium:useNewWDA`|If `true`, forces uninstall of any existing `WebDriverAgent` app on device. Set it to `true` if you want to apply different startup options for `WebDriverAgent` for each session. Although, it is only guaranteed to work stable on Simulator. Real devices require `WebDriverAgent` client to run for as long as possible without reinstall/restart to avoid issues like https://github.com/facebook/WebDriverAgent/issues/507. The `false` value (the default behaviour since driver version 2.35.0) will try to detect currently running WDA listener executed by previous testing session(s) and reuse it if possible, which is highly recommended for real device testing and to speed up suites of multiple tests in general. A new WDA session will be triggered at the default URL (http://localhost:8100) if WDA is not listening and `webDriverAgentUrl` capability is not set. The negative/unset value of `useNewWDA` capability has no effect prior to xcuitest driver version 2.35.0.|e.g., `true`|
|`appium:wdaLaunchTimeout`|Time, in ms, to wait for `WebDriverAgent` to be pingable. Defaults to 60000ms.|e.g., `30000`|
|`appium:wdaConnectionTimeout`|Timeout, in ms, for waiting for a response from `WebDriverAgent`. Defaults to 240000ms.|e.g., `1000`|
|`appium:wdaStartupRetries`|Number of times to try to build and launch `WebDriverAgent` onto the device. Defaults to 2.|e.g., `4`|
|`appium:wdaStartupRetryInterval`|Time, in ms, to wait between tries to build and launch `WebDriverAgent`. Defaults to 10000ms.|e.g., `20000`|
|`appium:wdaLocalPort`|This value if specified, will be used to forward traffic from Mac host to real ios devices over USB. Default value is same as port number used by WDA on device.|e.g., `8100`|
|`appium:wdaBaseUrl`| This value if specified, will be used as a prefix to build a custom `WebDriverAgent` url. It is different from `webDriverAgentUrl`, because if the latter is set then it expects `WebDriverAgent` to be already listening and skips the building phase. Defaults to `http://localhost` | e.g., `http://192.168.1.100`|
|`appium:showXcodeLog`|Whether to display the output of the Xcode command used to run the tests. If this is `true`, there will be **lots** of extra logging at startup. Defaults to `false`|e.g., `true`|
|`appium:iosInstallPause`|Time in milliseconds to pause between installing the application and starting `WebDriverAgent` on the device. Used particularly for larger applications. Defaults to `0`|e.g., `8000`|
|`appium:usePrebuiltWDA`|Skips the build phase of running the WDA app. Building is then the responsibility of the user. Only works for Xcode 8+. Defaults to `false`.|e.g., `true`|
|`appium:shouldUseSingletonTestManager`|Use default proxy for test management within `WebDriverAgent`. Setting this to `false` sometimes helps with socket hangup problems. Defaults to `true`.|e.g., `false`|
|`appium:waitForIdleTimeout`|The amount of time in float seconds to wait until the application under test is idling. XCTest requires the app's main thread to be idling in order to execute any action on it, so WDA might not even start/freeze if the app under test is constantly hogging the main thread. The default value is `10` (seconds). Setting it to zero disables idling checks completely (not recommended) and has the same effect as setting `waitForQuiescence` to `false`. Available since Appium 1.20.0. |
|`appium:useXctestrunFile`|Use Xctestrun file to launch WDA. It will search for such file in `bootstrapPath`. Expected name of file is `WebDriverAgentRunner_iphoneos<sdkVersion>-arm64.xctestrun` for real device and `WebDriverAgentRunner_iphonesimulator<sdkVersion>-x86_64.xctestrun` for simulator. One can do `build-for-testing` for `WebDriverAgent` project for simulator and real device and then you will see [Product Folder like this](docs/useXctestrunFile.png) and you need to copy content of this folder at `bootstrapPath` location. Since this capability expects that you have already built `WDA` project, it neither checks whether you have necessary dependencies to build `WDA` nor will it try to build project. Defaults to `false`. _Tips: `Xcodebuild` builds for the target platform version. We'd recommend you to build with minimal OS version which you'd like to run as the original WDA module. e.g. If you build WDA for 12.2, the module cannot run on iOS 11.4 because of loading some module error on simulator. A module built with 11.4 can work on iOS 12.2. (This is xcodebuild's expected behaviour.)_ |e.g., `true`|
|`appium:useSimpleBuildTest`| Build with `build` and run test with `test` in xcodebuild for all Xcode version if this is `true`, or build with `build-for-testing` and run tests with `test-without-building` for over Xcode 8 if this is `false`. Defaults to `false`. | `true` or `false` |
|`appium:wdaEventloopIdleDelay`|Delays the invocation of `-[XCUIApplicationProcess setEventLoopHasIdled:]` by the number of seconds specified with this capability. This can help quiescence apps that fail to do so for no obvious reason (and creating a session fails for that reason). This increases the time for session creation because `-[XCUIApplicationProcess setEventLoopHasIdled:]` is called multiple times. If you enable this capability start with at least `3` seconds and try increasing it, if creating the session still fails. Defaults to `0`. |e.g. `5`|
|`appium:processArguments`|Process arguments and environment which will be sent to the `WebDriverAgent` server in a new session request. Please use [mobile:launchApp](https://github.com/appium/appium-xcuitest-driver#mobile-launchapp) to launch an application with process arguments in the middle of a session. |`{ args: ["a", "b", "c"] , env: { "a": "b", "c": "d" } }` or `'{"args": ["a", "b", "c"], "env": { "a": "b", "c": "d" }}'`|
|`appium:autoLaunch`|When set to `false`, prevents the application under test from being launched automatically as a part of the new session startup process. The launch become the responsibility of the user. Defaults to `true`.|`true` or `false`|
|`appium:allowProvisioningDeviceRegistration`|Allow `xcodebuild` to register your destination device on the developer portal if necessary. Requires a developer account to have been added in Xcode's Accounts preference pane. Defaults to `false`.|`true` or `false`|
|`appium:resultBundlePath`| Specify the path to the result bundle path as `xcodebuild` argument for `WebDriverAgent` build under a security flag (Please check _Opt-in Features_ section below). `WebDriverAgent` process must start/stop every time to pick up changed value of this property. Specifying `useNewWDA` to `true` may help there. Please read `man xcodebuild` for more details. | e.g. `/path/to/resultbundle` |
|`appium:resultBundleVersion`| Specify the version of result bundle as `xcodebuild` argument for `WebDriverAgent` build. The default value depends on your Xcode version. Please read `man xcodebuild` for more details. | e.g. `/path/to/resultbundle` |
|`appium:maxTypingFrequency`|Maximum frequency of keystrokes for typing and clear. If your tests are failing because of typing errors, you may want to adjust this. Defaults to 60 keystrokes per minute.|e.g., `30`|
|`appium:simpleIsVisibleCheck`|Use native methods for determining visibility of elements. In some cases this takes a long time. Setting this capability to `false` will cause the system to use the position and size of elements to make sure they are visible on the screen. This can, however, lead to false results in some situations. Defaults to `false`, except iOS 9.3, where it defaults to `true`. | e.g., `true`, `false`|
|`appium:waitForQuiescence`| It allows to turn on/off waiting for application quiescence in `WebDriverAgent`, while performing queries. The default value is `true`. You can avoid [this kind of issues](https://github.com/appium/appium/issues/11132) if you turn it off. Consider using `waitForIdleTimeout` capability instead for this purpose since Appium 1.20.0 | e.g `false` |
|`appium:mjpegServerPort`|The port number on which WDA broadcasts screenshots stream encoded into MJPEG format from the device under test. It might be necessary to change this value if the default port is busy because of other tests running in parallel. Default value: `9100`|e.g. `12000`|
|`appium:screenshotQuality`| Changes the quality of phone display screenshots following [xctest/xctimagequality](https://developer.apple.com/documentation/xctest/xctimagequality?language=objc)  Default value is `1`. `0` is the highest and `2` is the lowest quality. You can also change it via [settings](https://github.com/appium/appium/blob/master/docs/en/advanced-concepts/settings.md) command. `0` might cause OutOfMemory crash on high-resolution devices like iPad Pro. | e.g. `0`, `1`, `2` |
|`appium:autoAcceptAlerts`| Accept all iOS alerts automatically if they pop up. This includes privacy access permission alerts (e.g., location, contacts, photos). Default is `false`. |`true` or `false`|
|`appium:autoDismissAlerts`| Dismiss all iOS alerts automatically if they pop up. This includes privacy access permission alerts (e.g., location, contacts, photos). Default is `false`. |`true` or `false`|
|`appium:disableAutomaticScreenshots`| Disable automatic screenshots taken by XCTest at every interaction. Default is up to `WebDriverAgent`'s config to decide, which currently defaults to `true`. |`true` or `false`|
|`appium:shouldTerminateApp`| Specify if the app should be terminated on session end. This capability only has an effect if an application identifier has been passed to the test session (either explicitly, by setting bundleId, or implicitly, by providing app). Default is `true` unless `noReset` capability is set to `true`. |`true` or `false`|
|`appium:forceAppLaunch`| Specify if the app should be forcefully restarted if it is already running on session startup. This capability only has an effect if an application identifier has been passed to the test session (either explicitly, by setting bundleId, or implicitly, by providing app). Default is `true` unless `noReset` capability is set to `true`. |`true` or `false`|
|`appium:useNativeCachingStrategy`| Set this capability to `false` in order to use the custom elements caching strategy. This might help to avoid stale element exception on property change. By default the native XCTest cache resolution is used (`true`) for all native locators (e.g. all, but xpath). Check the corresponding [WebDriverAgent pull request](https://github.com/appium/WebDriverAgent/pull/516) for more details. |`true` or `false`|

### Simulator

|Capability|Description|Values|
|----------|-----------|------|
|`appium:orientation`|Start a test in a certain orientation|`LANDSCAPE` or `PORTRAIT`|
|`appium:scaleFactor`|Simulator scale factor. This is useful to have if the default resolution of simulated device is greater than the actual display resolution. So you can scale the simulator to see the whole device screen without scrolling.|Acceptable values for simulators running Xcode SDK 8 and older are: `'1.0', '0.75', '0.5', '0.33' and '0.25'`, where '1.0' means 100% scale. For simulators running Xcode SDK 9 and above the value could be any valid positive float number. The capability must be of a string type.|
|`appium:connectHardwareKeyboard`|Set this option to `true` in order to enable hardware keyboard in Simulator. The preference works only when Appium launches a simulator instance with this value. It is set to `false` by default, because this helps to workaround some XCTest bugs. `connectHardwareKeyboard: true` makes `forceSimulatorSoftwareKeyboardPresence: false` if no explicit value is set for `forceSimulatorSoftwareKeyboardPresence` capability since Appium 1.22.0. |`true` or `false`|
|`appium:forceSimulatorSoftwareKeyboardPresence`|Set this option to `true` in order to turn software keyboard on and turn hardware keyboard off in Simulator since Appium 1.22.0. This option helps to avoid `Keyboard is not present` error. It is set to `true` by default. Appium respects preset simulator software/hardware keyboard preference when this value is `false`, so `connectHardwareKeyboard: false` and `forceSimulatorSoftwareKeyboardPresence: false` means for Appium to keep the current Simulator keyboard preferences. This option has priority over `connectHardwareKeyboard`. |`true` or `false`|
|`appium:calendarAccessAuthorized`|Set this to `true` if you want to enable calendar access on IOS Simulator with given bundleId. Set to `false`, if you want to disable calendar access on IOS Simulator with given bundleId. If not set, the calendar authorization status will not be set.|e.g., `true`|
|`appium:calendarFormat`|Calendar format to set for the iOS Simulator|e.g. `gregorian`|
|`appium:isHeadless`|Set this capability to `true` if automated tests are running on Simulator and the device display is not needed to be visible. This only has an effect since Xcode9 and only for simulators. All running instances of Simulator UI are going to be automatically terminated if headless test is started. `false` is the default value.|e.g., `true`|
|`appium:simulatorWindowCenter`|Allows to explicitly set the coordinates of Simulator window center for Xcode9+ SDK. This capability only has an effect if Simulator window has not been opened yet for the current session before it started.|e.g. `{-100.0,100.0}` or `{500,500}`, spaces are not allowed|
|`appium:simulatorStartupTimeout`|Allows to change the default timeout for Simulator startup. By default this value is set to 120000ms (2 minutes), although the startup could take longer on a weak hardware or if other concurrent processes use much system resources during the boot up procedure.|e.g. `300000`|
|`appium:simulatorTracePointer`|Whether to highlight pointer moves in the Simulator window. The Simulator UI client must be shut down before the session startup in order for this capability to be applied properly. `false` by default.|e.g. `true`|
|`appium:shutdownOtherSimulators`|If this capability set to `true` and the current device under test is an iOS Simulator then Appium will try to shutdown all the other running Simulators before to start a new session. This might be useful while executing webview tests on different devices, since only one device can be debugged remotely at once due to an Apple bug. The capability only has an effect if `--relaxed-security` command line argument is provided to the server. Defaults to `false`.|e.g. `true`|
|`appium:enforceFreshSimulatorCreation`| Creates a new simulator in session creation and deletes it in session deletion. Defaults to `false`. | `true` or `false` |
|`appium:keepKeyChains`|Set the capability to `true` in order to preserve Simulator keychains folder after full reset. This feature has no effect on real devices. Defaults to `false`|e.g. `true`|
|`appium:keychainsExcludePatterns`|This capability accepts comma-separated path patterns, which are going to be excluded from keychains restore while full reset is being performed on Simulator. It might be useful if you want to exclude only particular keychain types from being restored, like the applications keychain. This feature has no effect on real devices.|e.g. `*keychain*.db*` to exclude applications keychain from being restored|
|`appium:reduceMotion`| It allows to turn on/off reduce motion accessibility preference. Setting reduceMotion `on` helps to reduce flakiness during tests. Only on simulators | e.g `true` |
|`appium:permissions`| Allows to set permissions for the specified application bundle on Simulator only. The capability value is expected to be a valid JSON string with `{"<bundleId1>": {"<serviceName1>": "<serviceStatus1>", ...}, ...}` format. Since Xcode SDK 11.4 Apple provides native APIs to interact with application settings. Check the output of `xcrun simctl privacy booted` command to get the list of available permission names. Use `yes`, `no` and `unset` as values in order to `grant`, `revoke` or `reset` the corresponding permission. Below Xcode SDK 11.4 it is required that `applesimutils` package is installed and available in PATH. The list of available service names and statuses can be found at https://github.com/wix/AppleSimulatorUtils. | e. g. `{"com.apple.mobilecal": {"calendar": "YES"}}` |
|`appium:iosSimulatorLogsPredicate`|Set the `--predicate` flag in the ios simulator logs|e.g.: `'process != "locationd" AND process != "DTServiceHub"' AND process != "mobileassetd"`|
|`appium:simulatorPasteboardAutomaticSync`| Handle the `-PasteboardAutomaticSync` flag when simulator process launches. It could improve launching simulator performance not to sync pasteboard with the system when this value is `off`. `on` forces the flag enabled. `system` does not provide the flag to the launching command. `on`, `off`, or `system` is available. They are case insensitive. Defaults to `off` | e.g. `system` |
|`appium:simulatorDevicesSetPath`| This capability allows to set an alternative path to the simulator devices set in case you have multiple sets deployed on your local system. Such feature could be useful if you, for example, would like to save disk space on the main system volume. | e.g. `/MyVolume/Devices` |
|`appium:customSSLCert`| Adds a root SSL certificate to IOS Simulators and real devices. Real devices only work if [py-ios-device](https://github.com/YueChen-C/py-ios-device) tool is available on the server machine. The certificate content must be provided in [PEM](https://knowledge.digicert.com/quovadis/ssl-certificates/ssl-general-topics/what-is-pem-format.html) format | e.g. ```-----BEGIN CERTIFICATE-----MIIFWjCCBEKg...-----END CERTIFICATE-----```|
|`appium:webkitResponseTimeout`| (Real device only) Set the time, in ms, to wait for a response from WebKit in a Safari session. Defaults to `5000` | e.g., `10000`|

### Web Context

|Capability|Description|Values|
|----------|-----------|------|
|`appium:absoluteWebLocations`|This capability will direct the `Get Element Location` command, when used within webviews, to return coordinates which are relative to the origin of the page, rather than relative to the current scroll offset. This capability has no effect outside of webviews. Default `false`.|e.g., `true`|
|`appium:safariGarbageCollect`|Turns on/off Web Inspector garbage collection when executing scripts on Safari. Turning on may improve performance. Defaults to `false`.|`true` or `false`|
|`appium:includeSafariInWebviews`|Add Safari web contexts to the list of contexts available during a native/webview app test. This is useful if the test opens Safari and needs to be able to interact with it. Defaults to `false`.|`true` or `false`|
|`appium:safariLogAllCommunication`|Log all plists sent to and received from the Web Inspector, as plain text. For some operations this can be a lot of data, so it is recommended to be used only when necessary. Defaults to `false`.|`true` or `false`|
|`appium:safariLogAllCommunicationHexDump`|Log all communication sent to and received from the Web Inspector, as raw hex dump and printable characters. This logging is done _before_ any data manipulation, and so can elucidate some communication issues. Like `appium:safariLogAllCommunication`, this can produce a lot of data in some cases, so it is recommended to be used only when necessary. Defaults to `false`.|`true` or `false`|
|`appium:safariSocketChunkSize`|The size, in _bytes_, of the data to be sent to the Web Inspector on iOS 11+ real devices. Some devices hang when sending large amounts of data to the Web Inspector, and breaking them into smaller parts can be helpful in those cases. Defaults to `16384` (also the maximum possible)|e.g., `1000`|
|`appium:safariWebInspectorMaxFrameLength`| The maximum size in bytes of a single data frame for the Web Inspector. Too high values could introduce slowness and/or memory leaks. Too low values could introduce possible buffer overflow exceptions. Defaults to 20MB (`20*1024*1024`) |e.g. `1024`, `100*1024*1024` |
|`appium:additionalWebviewBundleIds`|Array (or JSON array) of possible bundle identifiers for webviews. This is sometimes necessary if the Web Inspector is found to be returning a modified bundle identifier for the app. Defaults to `[]`|e.g., `['io.appium.modifiedId', 'ABCDEF']`|
|`appium:webviewConnectTimeout`|The time to wait, in `ms`, for the initial presence of webviews in MobileSafari or hybrid apps. Defaults to `0`|e.g., '5000'|
|`appium:safariIgnoreWebHostnames`| Provide a list of hostnames (comma-separated) that the Safari automation tools should ignore. This is to provide a workaround to prevent a webkit bug where the web context is unintentionally changed to a 3rd party website and the test gets stuck. The common culprits are search engines (yahoo, bing, google) and `about:blank` |e.g. `'www.yahoo.com, www.bing.com, www.google.com, about:blank'`|
|`appium:nativeWebTap` | Enable native, non-javascript-based taps being in web context mode. Defaults to `false`. Warning: sometimes the preciseness of native taps could be broken, because there is no reliable way to map web element coordinates to native ones. | `true` |
|`appium:nativeWebTapStrict` | Enforce native taps to be done by XCUITest driver rather than WebDriverAgent. Only applicable if `nativeWebTap` is enabled. `false` by default | `false` |
|`appium:safariInitialUrl`| Initial safari url, default is a local welcome page. Setting it to an empty string will skip the initial navigation. | e.g. `https://www.github.com` |
|`appium:safariAllowPopups`| Allow javascript to open new windows in Safari. Default keeps current sim setting|`true` or `false`|
|`appium:safariIgnoreFraudWarning`| Prevent Safari from showing a fraudulent website warning. Default keeps current sim setting.|`true` or `false`|
|`appium:safariOpenLinksInBackground`| Whether Safari should allow links to open in new windows. Default keeps current sim setting.|`true` or `false`|
|`appium:webviewConnectRetries`| Number of times to send connection message to remote debugger, to get webview. Default: `8` |e.g., `12`|
|`appium:webkitResponseTimeout`| (Real device only) Set the time, in ms, to wait for a response from WebKit in a Safari session. Defaults to `5000`|e.g., `10000`|
|`appium:enableAsyncExecuteFromHttps`| Capability to allow simulators to execute asynchronous JavaScript on pages using HTTPS. Defaults to `false` | `true` or `false` |
|`appium:fullContextList` | Returns the detailed information on contexts for the [get available context](https://appium.io/docs/en/commands/context/get-contexts/index.html) command. If this capability is enabled, then each item in the returned contexts list would additionally include WebView title, full URL and the bundle identifier. Defaults to `false`. | `true` or `false` |
|`appium:enablePerformanceLogging`| Enable Safari's performance logging (default `false`)| `true`, `false`|
|`appium:autoWebview`| Move directly into Webview context if available. Default `false`|`true`, `false`|

### Other

|Capability|Description|Values|
|----------|-----------|------|
|`appium:resetOnSessionStartOnly`|Whether to perform reset on test session finish (`false`) or not (`true`). Keeping this variable set to `true` and Simulator running (the default behaviour since version 1.6.4) may significantly shorten the duration of test session initialization.|Either `true` or `false`. Defaults to `true`|
|`appium:commandTimeouts`|Custom timeout(s) in milliseconds for WDA backend commands execution. This might be useful if WDA backend freezes unexpectedly or requires too much time to fail and blocks automated test execution. The value is expected to be of type string and can either contain max milliseconds to wait for each WDA command to be executed before terminating the session forcefully or a valid JSON string, where keys are internal Appium command names (you can find these in logs, look for "Executing command 'command_name'" records) and values are timeouts in milliseconds. You can also set the 'default' key to assign the timeout for all other commands not explicitly enumerated as JSON keys.|`'120000'`, `'{"findElement": 40000, "findElements": 40000, "setValue": 20000, "default": 120000}'`|
|`appium:useJSONSource`|Get JSON source from WDA and transform it to XML on the Appium server side. Defaults to `false`.|e.g., `true`|
|`appium:skipLogCapture`|Skips to start capturing logs such as crash, system, safari console and safari network. It might improve performance such as network. Log related commands will not work. Defaults to `false`. |`true` or `false`|
|`appium:launchWithIDB`| Launch WebDriverAgentRunner with [idb](https://github.com/facebook/idb) instead of xcodebuild. This could save a significant amout of time by skiping the xcodebuild process, although the idb might not be very reliable, especially with fresh Xcode SDKs. Check the [idb repository](https://github.com/facebook/idb/issues) for more details on possible compatibility issues. Defaults to `false` |`true` or `false`|
|`appium:showIOSLog`| Whether to show any logs captured from a device in the appium logs. Default `false`|`true` or `false`|
|`appium:clearSystemFiles`|Whether to clean temporary XCTest files (for example logs) when a testing session is closed. `false` by default| `true` or `false`
|`appium:newCommandTimeout`|How long (in seconds) the driver should wait for a new command from the client before assuming the client has stopped sending requests. After the timeout the session is going to be deleted. `60` seconds by default. Setting it to zero disables the timer. |e.g. `100`|

## Element Attributes

XCUITest driver supports the following element attributes:

Name | Description | Example
--- | --- | ---
name | Could contain either element's [identifier](https://developer.apple.com/documentation/xctest/xcuielementattributes/1500981-identifier?language=objc) or its [label](https://developer.apple.com/documentation/xctest/xcuielementattributes/1500692-label?language=objc), depending on which one is available first. Could also be `null`. It is recommended to prefer the usage of [accessibilityIdentifier](https://developer.apple.com/documentation/uikit/uiaccessibilityidentification/1623132-accessibilityidentifier) over [accessibilityLabel](https://developer.apple.com/documentation/objectivec/nsobject/1615181-accessibilitylabel) for automation purposes, since the `identifier` property is supposed to stay constant under different locales and does not affect accessibility services such as VoiceOver. | 'hello'
label | Element's [label](https://developer.apple.com/documentation/xctest/xcuielementattributes/1500692-label?language=objc) value. Could be `null` | 'hello'
type | Element's [type](https://developer.apple.com/documentation/xctest/xcuielementattributes/1500614-elementtype?language=objc) name | 'XCUIElementTypeButton'
visible | Whether the element is visible. This value is not available in the "vanilla" XCTest and is read directly from the accessibility layer | 'false'
focused | Whether the element is [focused](https://developer.apple.com/documentation/xctest/xcuielementattributes/1627636-hasfocus?language=objc). *Only available for tvOS* | 'true'
accessible | Whether the element is accessible. This value is not available in the "vanilla" XCTest and is read directly from the accessibility layer | 'true'
enabled | Whether the element is [enabled](https://developer.apple.com/documentation/xctest/xcuielementattributes/1500330-enabled?language=objc). | 'false'
selected | Whether the element is [selected](https://developer.apple.com/documentation/xctest/xcuielementattributes/1500581-selected?language=objc) | 'false'
index | Element's index in the hierarchy relatively to its parent. Only available since Appium 1.20.0. Indexing starts from `0`. | '2'
rect | Element's rectangle. The actual data of this attribute is based on element's [frame](https://developer.apple.com/documentation/xctest/xcuielementattributes/1500911-frame?language=objc). | {'x': 0, 'y': 0, 'width': 100, 'height': 100}
value | Element's value. This is a complex attribute, whose calculation algorithm depends on the actual element type. Check [WebDriverAgent sources](https://github.com/appium/WebDriverAgent/blob/master/WebDriverAgentLib/Categories/XCUIElement%2BFBWebDriverAttributes.m) to know more about how it is compiled (method `- (NSString *)wdValue`). Could be `null` | 'hello'


## Opt-in Features (With Security Risk)

These can be enabled when running this driver through Appium, via the `--allow-insecure` or `--relaxed-security` flags.

|Feature Name|Description|
|------------|-----------|
|shutdown_other_sims|Allow any session to use a capability to shutdown any running simulators on the host|
|perf_record|Allow recording the system performance and other metrics of the simulator|
|audio_record|Allow recording of host audio input(s)|
|customize_result_bundle_path|Allow customization of paths to result bundles by `resultBundlePath` capability|


## Settings API

XCUITest driver supports Appium [Settings API](https://appium.io/docs/en/advanced-concepts/settings/).
Along with the common settings the following driver-specific settings are currently available:

Name | Type | Description
--- | --- | ---
elementResponseAttributes | string | Comma-separated list of element attribute names to be included into findElement response. By default only element UUID is present there, but it is also possible to add the following items: `name`, `text`, `rect`, `enabled`, `displayed`, `selected`, `attribute/<element_attribute_name>`. It is required that `shouldUseCompactResponses` setting is set to `false` in order for this one to apply.
shouldUseCompactResponses | boolean | Used in combination with `elementResponseAttributes` setting. If set to `false` then the findElement response is going to include the items enumerated in `elementResponseAttributes` setting. `true` by default
screenshotQuality | int | See the description of the corresponding capability.
mjpegServerFramerate | int | The maximum count of screenshots per second taken by the MJPEG screenshots broadcaster. Must be in range 1..60. `10` by default
mjpegScalingFactor | int | The percentage value used to apply downscaling on the screenshots generated by the MJPEG screenshots broadcaster. Must be in range 1..100. `100` is by default, which means that screenshots are not downscaled.
mjpegServerScreenshotQuality | int | The percentage value used to apply lossy JPEG compression on the screenshots generated by the MJPEG screenshots broadcaster. Must be in range 1..100. `25` is by default, which means that screenshots are compressed to the quarter of their original quality.
customSnapshotTimeout (snapshotTimeout before 1.19.1) | float | Set how much time in float seconds is allowed to resolve a single accessibility snapshot with custom attributes. _Snapshots_ are mainly used for page source generation, XML lookup and custom attributes retrieval (these are visibility and accessibility ones). It might be necessary to increase this value if the actual page source is very large and contains hundreds of UI elements. Defaults to 15 seconds. Since Appium 1.19.1 if this timeout expires and no custom snapshot could be made then WDA tries to calculate the missing attributes using its own algorithms, so setting this value to zero might speed up, for example, page source retrieval, but for the cost of preciseness of some element attributes.
waitForIdleTimeout | float | Has the same meaning as corresponding capability (see above)
animationCoolOffTimeout | float | The amount of time in float seconds to wait until the application under test does not have any active animations. This check is usually applied after each automation action that is supposed to change the state of the application under test, like `click` one, and blocks XCTest until the transition of the tested application to a new state completes or the cool off timeout occurs. The default value is `2` (seconds). Setting it to zero disables animation checks completely.
snapshotMaxDepth | int | Changes the value of maximum depth for traversing elements source tree. It may help to prevent out of memory or timeout errors while getting the elements source tree, but it might restrict the depth of source tree. Please consider restricting this value if you observed an error like _Timed out snapshotting com.apple.testmanagerd..._ message or _Cannot get 'xml' source of the current application_ in your Appium log since they are possibly timeout related. A part of elements source tree might be lost if the value was too small. Defaults to `50`
useFirstMatch | boolean | Enabling this setting makes single element lookups faster, but there is the known [problem](https://github.com/appium/appium/issues/10101) related to nested elements lookup. Defaults to `false`.
reduceMotion | boolean | Changes the 'reduce motion' preference of accessibility feature. Defaults to `false`
defaultActiveApplication | string | Sets the hint for active application selection. This helps WebDriverAgent to select the current application if there are multiple items in the active applications list and the desired one is also one of them. The setting is particularly useful for split-screen apps automation. Defaults to `auto`, which makes WebDriverAgent to select the application whose element is located at `screenPoint` location or a single item from the active apps list if the length of this list is equal to one.
activeAppDetectionPoint | string | Defines the coordinates of the current screen point. WebDriverAgent uses this point to detect the active application if multiple application are active on the screen. The format of this value is `x,y`, where x and y are float or integer numbers representing valid screen coordinates. Setting this value to a point outside the actual screen coordinates might corrupt WebDriverAgent functionality. By default the screen point coordinates equal to 20% of the minimum screen dimension each, e.g. `MIN(w, h) * 0.2, MIN(w, h) * 0.2`
includeNonModalElements | boolean | Whether returns all of elements including no modal dialogs on iOS 13+. It fixes [cannot find elements on nested modal presentations](https://github.com/appium/appium/issues/13227), but it might make visibility attributes unreliable. You could also enable `shouldUseTestManagerForVisibilityDetection` setting (defaults to `false`) or `simpleIsVisibleCheck` capability to improve the visibility detection. This issue may happen between iOS 13.0 to 13.2 (Xcode 11.0 to 11.2). The query issued in `includeNonModalElements` returns `nil` with newer iOS/Xcode versions and Appium/WDA return proper elements three without this setting being used. Defaults to `false`.
acceptAlertButtonSelector | string | Allows to customize accept alert button selector. It helps you to handle an arbitrary element as accept button in `accept alert` command. The selector should be a valid [class chain](https://github.com/facebookarchive/WebDriverAgent/wiki/Class-Chain-Queries-Construction-Rules) expression, where the search root is the alert element itself. The default button location algorithm is used if the provided selector is wrong or does not match any element. Example: ```**/XCUIElementTypeButton[`label CONTAINS[c] 'accept'`]```
dismissAlertButtonSelector | string | Allows to customize dismiss alert button selector. It helps you to handle an arbitrary element as dismiss button in `dismiss alert` command. The selector should be a valid [class chain](https://github.com/facebookarchive/WebDriverAgent/wiki/Class-Chain-Queries-Construction-Rules) expression, where the search root is the alert element itself. The default button location algorithm is used if the provided selector is wrong or does not match any element. Example: ```**/XCUIElementTypeButton[`label CONTAINS[c] 'dismiss'`]```
screenshotOrientation | string | Adjust screenshot orientation for iOS. Appium tries to return a screenshot and adjust its orientation properly using internal heuristics, but sometimes it does not work, especially in landscape mode. The actual screenshot orientation depends on various factors such as OS versions, model versions and whether this is a real or simulator device. This option allows you to enforce the given image orientation. Acceptable values: `auto` (default), `portrait`, `portraitUpsideDown`, `landscapeRight`, `landscapeLeft`.
boundElementsByIndex | boolean | Whether to look up elements with [`allElementsBoundByAccessibilityElement`](https://developer.apple.com/documentation/xctest/xcuielementquery/1500816-allelementsboundbyaccessibilitye) (default) or [`allElementsBoundByIndex`](https://developer.apple.com/documentation/xctest/xcuielementquery/1500945-allelementsboundbyindex). [This Stack Overflow topic](https://stackoverflow.com/questions/49307513/meaning-of-allelementsboundbyaccessibilityelement) explains the differences. Defaults to `false`.
keyboardAutocorrection | boolean | Changes the 'Auto-Correction' preference in _Keyboards_ setting. Defaults to `false`.
keyboardPrediction | boolean | Changes the 'Predictive' preference in _Keyboards_ setting. Defaults to `false`.
nativeWebTap | boolean | See the description of the corresponding capability.
nativeWebTapStrict | boolean | See the description of the corresponding capability.
nativeWebTapTabBarVisibility | enum | Bypass finding whether the existence of the _**tab bar**_ before tapping on the element. It could make native web tap faster. If it's `visible`, tab bar offset will be added without checking the existence of the tab bar. It's `invisible`, the tab bar offset will be `zero`. If you want to leave Appium to check and measure the tab bar offset, unset or set `detect`. Only applicable if `nativeWebTap` and `nativeWebTapStrict` are enabled. Unset by default.
nativeWebTapSmartAppBannerVisibility | enum | The same as `nativeWebTapTabBarVisibility`, this keyword will bypass finding whether the existence of the _**smart app banner**_.
safariTabBarPosition | string | Handle offset of Safari tab bar in `nativeWebTap` enabled interactions. If `platformVersion` was greater than or equal to 15 and iPhone device, the value is `bottom` by default. Otherwise `top`. When the value is `top`, Appium considers offset as the bar length. iOS 15+ environment can customize the bar position in the settings app, so please adjust the offset with this. Acceptable values: `bottom`, `top`
useJSONSource | boolean | See the description of the corresponding capability.

## Element Location

XCUITest driver supports the following location strategies in the native context:

Name | Description | Example
--- | --- | ---
id, name, accessibility id | All these locator types are synonyms and internally get transformed into search by element's `name` [attribute](#element-attributes). | `my name`
className | Performs search by element's `type` [attribute](#element-attributes). The full list of supported XCUIElement type names could be found in the official XCTest [documentation on XCUIElementType](https://developer.apple.com/documentation/xctest/xcuielementtype) | `XCUIElementTypeButton`
-ios predicate string | This strategy is mapped to the native XCTest predicate locator. Check the [NSPredicate cheat sheet](https://academy.realm.io/posts/nspredicate-cheatsheet/) for more details on how to build effective predicate expressions. All the supported element [attributes](#element-attributes) could be used in these expressions. | `(name == 'done' OR value == 'done') AND type IN {'XCUIElementTypeButton', 'XCUIElementTypeKey'}`
-ios class chain | This strategy is mapped to the native XCTest predicate locator, but with respect to the actual element tree hierarchy. Such locators are basically a supertype of `-ios predicate string`. Read [Class Chain Queries Construction Rules](https://github.com/facebookarchive/WebDriverAgent/wiki/Class-Chain-Queries-Construction-Rules) for more details on how to build such locators. | ```**/XCUIElementTypeCell[$name == 'done' OR value == 'done'$]/XCUIElementTypeButton[-1]```
xpath | For elements lookup using the Xpath strategy the driver uses the same XML tree that is generated by the page source API. This means such locators are the slowest (sometimes up to 10x slower) in comparison to the ones above, which all depend on native XCTest primitives, but are the most flexible. Use Xpath locators only if there is no other way to locate the given element. Only Xpath 1.0 is supported. | `//XCUIElementTypeButton[@value=\"Regular\"]/parent::*`

Also, consider checking the [How To Achieve The Best Lookup Performance](https://github.com/facebookarchive/WebDriverAgent/wiki/How-To-Achieve-The-Best-Lookup-Performance) article.


## Parallel Tests

It is possible to execute tests in parallel using XCUITest driver.
Appium allows to do this on per-process (multiple server processes running on different ports managing single session)
or per-request basis (single server process managing multiple sessions, more preferable, uses less resources and ensures better control over running sessions).

_Note_: If you are not going to run your tests in parallel then consider enabling the `--session-override` Appium server argument.
It forces the server to close all pending sessions before a new one could be opened,
which allows you to avoid possible issues with such sessions silently running/expiring in the background.

### Important Real Device Capabilities

- `udid` must be a unique device UDID for each parallel session.
- `wdaLocalPort` must be a unique port number for each parallel session. The default value is `8100`.
- `derivedDataPath` set the unique derived data path root for each driver instance. This will help to avoid possible conflicts and to speed up the parallel execution.
- `mjpegServerPort` must be a unique port number for each parallel session if you are going to record a video stream from it. The default value is `9100`.

### Important Simulator Capabilities

- Either `udid`, which is the unique simulator UDID for each parallel session (it could be retrieved from `xcrun simctl list` command output),
  or a unique combination of `deviceName` and `platformVersion` capabilities to identify the appropriate simulator with the given name and version number for each parallel session.
- `wdaLocalPort` must be a unique port number for each parallel session. The default value is `8100`.
- `derivedDataPath` set the unique derived data path root for each driver instance. This will help to avoid possible conflicts and to speed up the parallel execution.
- `mjpegServerPort` must be a unique port number for each parallel session if you are going to record a video stream from it. The default value is `9100`.


## Platform-Specific Extensions

Beside of standard W3C APIs the driver provides the following custom command extensions to execute platform specific scenarios:

### mobile: selectPickerWheelValue

Performs selection of the next or previous picker wheel value. This might
be useful if these values are populated dynamically, so you don't know which
one to select or value selection suing `sendKeys` API does not work because of an XCTest bug. The method throws an exception if it fails to change the current picker value.

#### Arguments

Name | Type | Required | Description | Example
--- | --- | --- | --- | ---
elementId (`element` before version 1.22) | string | yes | PickerWheel's internal element id (as hexadecimal hash string) to perform value selection on. The element must be of type XCUIElementTypePickerWheel | abcdef12-1111-2222-3333-444444
order | string | yes | Either `next` to select the value next to the current one from the target picker wheel or `previous` to select the previous one. | next
offset | number | no | The value in range [0.01, 0.5]. It defines how far from picker wheel's center the click should happen. The actual distance is calculated by multiplying this value to the actual picker wheel height. Too small offset value may not change the picker wheel value and too high value may cause the wheel to switch two or more values at once. Usually the optimal value is located in range [0.15, 0.3]. `0.2` by default | 0.15

### mobile: alert

Tries to apply the given action to the currently visible alert.

#### Arguments

Name | Type | Required | Description | Example
--- | --- | --- | --- | ---
action | string | yes | The actual action to apply. Could be either: `accept`, `dismiss` or `getButtons` | accept
buttonLabel | string | no | The name of the button used to perform the chosen alert action. Only makes sense if the action is `accept` or `dismiss` | Accept

#### Returned Result

The list of alert button names if the selected action is `getButtons`

### mobile: setPasteboard

Sets the Simulator's pasteboard content to the given value. Does not work for real devices.

#### Arguments

Name | Type | Required | Description | Example
--- | --- | --- | --- | ---
content | string | yes | The content to set | hello
encoding | string | no | The content's encoding. `utf8` by default | ascii

### mobile: getPasteboard

Gets the Simulator's pasteboard content. Does not work for real devices.

#### Arguments

Name | Type | Required | Description | Example
--- | --- | --- | --- | ---
encoding | string | no | The expected encoding of the returned string. `utf8` by default | ascii

#### Returned Result

The pasteboard content string.

### mobile: source

Allows to retrieve the source tree of the current page in different representation formats.

#### Arguments

Name | Type | Required | Description | Example
--- | --- | --- | --- | ---
format | string | yes | One of possible page tree source representation formats: `xml` (the default value), `description` and `json`. The `xml` format generates the output similar to what `getPageSource` standard API returns. `description` representation is how XCTest "sees" the page internally and is the same string as [debugDescription](https://developer.apple.com/documentation/xctest/xcuielement/1500909-debugdescription?language=objc) API would return for the root application element. This source representation format is useful for debugging purposes and is the fastest one to fetch. `json` representation is similar to `xml`, but the tree hierarchy there is represented as JSON elements tree rather than as XML nodes. | description
excludedAttributes | string | no | One or more comma-separated attribute names to be excluded from the XML output, thus only makes sense if `format` is set to `xml`. It might be sometimes helpful to exclude, for example, the `visible` attribute, to significantly speed-up page source retrieval. | visible,accessible

#### Returned Result

The page source tree formatted according to the given format argument.

### mobile: getContexts

Retrieves the list of available contexts including the extended context information, like urls and page names. This is different from the standard `getContexts` API, because the latter only has web view names without any additional information. In situation where multiple web views are available at once the client code would have to connect to each of them in order to detect the one, which needs to be interacted with. Although, this extra effort is not needed with the information provided by this extension.

#### Arguments

Name | Type | Required | Description | Example
--- | --- | --- | --- | ---
waitForWebviewMs | number | no | Tells Appium for how long (in milliseconds) to wait for web view(s) to appear. `5000`ms by default | 10000

#### Returned Result

The list of available context objects along with their properties:

- id: The identifier of the context. The native context will be 'NATIVE_APP' and the webviews will be 'WEBVIEW_xxx'
- title: The title associated with the webview content. Could be `null`
- url: The url associated with the webview content. Could be `null`

### mobile: installApp

Installs the given application to the device under test. Make sure the app is built for a correct architecture and is signed with a proper developer signature (for real devices) prior to install it.

#### Arguments

Name | Type | Required | Description | Example
--- | --- | --- | --- | ---
app | string | yes | See the description of the `appium:app` capability | /path/to/my.app
timeoutMs | number | no | The maximum time to wait until app install is finished in milliseconds on real devices. If not provided then the value of `appium:appPushTimeout` capability is used. If the capability is not provided then equals to 240000ms | 500000
strategy | string | no | One of possible app installation strategies on real devices. This argument is ignored on simulators. If not provided then the value of `appium:appInstallStrategy` is used. If the latter is also not provided then `serial` is used. See the description of `appium:appInstallStrategy` capability for more details on available values. | parallel

### mobile: isAppInstalled

Checks whether the given application is installed on the device under test.

#### Arguments

Name | Type | Required | Description | Example
--- | --- | --- | --- | ---
bundleId | string | yes | The bundle identifier of the application to be checked | com.mycompany.myapp

#### Returned Result

Either `true` or `false`

### mobile: removeApp

Removes the given application from the device under test.

#### Arguments

Name | Type | Required | Description | Example
--- | --- | --- | --- | ---
bundleId | string | yes | The bundle identifier of the application to be removed | com.mycompany.myapp

#### Returned Result

Either `true` if the app was successfully uninstalled, otherwise `false`

### mobile: launchApp

Executes the given app on the device under test. If the app is already running then it would be activated. If the app is not installed or cannot be launched then an exception is thrown.

#### Arguments

Name | Type | Required | Description | Example
--- | --- | --- | --- | ---
bundleId | string | yes | The bundle identifier of the application to be launched | com.mycompany.myapp
arguments | string&#124;array | no | One or more command line arguments for the app. If the app is already running then this argument is ignored. | ['-s', '-m']
environment | dict | no | Environment variables mapping for the app. If the app is already running then this argument is ignored. | {'var': 'value'}

### mobile: terminateApp

Terminates the given app on the device under test via [XCTest's terminate](https://developer.apple.com/documentation/xctest/xcuiapplication/1500637-terminate) API. If the app is not installed an exception is thrown. If the app is not running then nothing is done.

#### Arguments

Name | Type | Required | Description | Example
--- | --- | --- | --- | ---
bundleId | string | yes | The bundle identifier of the application to be terminated | com.mycompany.myapp

#### Returned Result

Either `true` if the app was successfully terminated, otherwise `false`

### mobile: killApp

Kill the given app on the real device under test by instruments service.
If the app is not running or failed to kill, then nothing is done.

XCUITest driver 4.4 and higher does not require [py-ios-device](https://github.com/YueChen-C/py-ios-device).
XCUITest driver 4.3 requires [py-ios-device](https://github.com/YueChen-C/py-ios-device).

#### Arguments

Name | Type | Required | Description | Example
--- | --- | --- | --- | ---
bundleId | string | yes | The bundle identifier of the application to be terminated | com.mycompany.myapp

#### Returned Result

Either `true` if the app was successfully killed, otherwise `false`

### mobile: queryAppState

Queries the state of an installed application from the device under test. An exception will be thrown if the app with given identifier is not installed.

#### Arguments

Name | Type | Required | Description | Example
--- | --- | --- | --- | ---
bundleId | string | yes | The bundle identifier of the application to be queried | com.mycompany.myapp

#### Returned Result

An integer number is returned, which encodes the application state. Possible values are described in [XCUIApplicationState](https://developer.apple.com/documentation/xctest/xcuiapplicationstate?language=objc) XCTest documentation topic.

### mobile: activateApp

Puts the given application to foreground if it is running in the background. An error is thrown if the app is not installed or is not running. Nothing is done if the app is already running in the foreground.

#### Arguments

Name | Type | Required | Description | Example
--- | --- | --- | --- | ---
bundleId | string | yes | The bundle identifier of the application to be activated | com.mycompany.myapp

### mobile: listApps

List applications installed on the real device under test. This extension throws an error if called
for a Simulator device.

#### Arguments

Name | Type | Required | Description | Example
--- | --- | --- | --- | ---
applicationType | string | no | The type of applications to list. Either `System` or `User` (the default one) | System

#### Returned Result

A list of apps, where each item is a map where keys are bundle identifiers and values are maps of platform-specific app properties. Having `UIFileSharingEnabled` set to `true` in the app properties map means this app supports files upload and download into its `documents` container. Read [Pushing/Pulling files](https://appium.io/docs/en/writing-running-appium/ios/ios-xctest-file-movement/) for more details.

### mobile: startPerfRecord

Starts performance profiling for the device under test.
Relaxing security is mandatory for simulators. It can always work for real devices.
Since XCode 12 the method tries to use `xctrace` tool to record performance stats.
The `instruments` developer utility is used as a fallback for this purpose if `xctrace` is not available. It is possible to record multiple profiles at the same time. Read [Instruments User Guide](https://developer.apple.com/library/content/documentation/DeveloperTools/Conceptual/InstrumentsUserGuide/Recording,Pausing,andStoppingTraces.html) for more details.
If the recording for the given profile is already running then nothing is done.

#### Arguments

Name | Type | Required | Description | Example
--- | --- | --- | --- | ---
timeout | number | no | The maximum count of milliseconds to record the profiling information. It is recommended to always limit the maximum duration of perf record operation, since the resulting logs are pretty huge and may easily exceed the free space on th local storage volume. `300000`ms by default (5 minutes) | `600000`
profileName | string | no | The name of existing performance profile to apply. Can also contain the full path to the chosen template on the server file system. Note, that not all profiles are supported on mobile devices. `Activity Monitor` by default. | `Time Profile`
pid | string or number | no | The ID of the process to measure the performance for. Set it to `current` in order to measure the performance of the process, which belongs to the currently active application. All processes running on the device are measured if pid is unset (the default setting). | current

### mobile: stopPerfRecord

Stops the performance recording operation previosuly started by `mobile: startPerfRecord` call. If the previous call has already been completed due to the timeout then its result is returned immediately. An error is thrown if the performance recording has failed to start and recorded no data.

#### Arguments

Name | Type | Required | Description | Example
--- | --- | --- | --- | ---
profileName | string | no | The name of existing performance profile to stop the recording for. Multiple recorders for different profile names could be executed at the same time. `Activity Monitor` by default. | `Time Profile`
remotePath | string | no | The path to the remote location, where the resulting zipped .trace file should be uploaded. The following protocols are supported: http/https, ftp Null or empty string value (the default setting) means the content of resulting file should be zipped, encoded as Base64 and passed as the endpoint response value. An exception will be thrown if the generated file is too big to fit into the available process memory. | https://myserver/upload
user | string | no | The name of the user for the remote authentication. Only works if `remotePath` is provided. | myuser
pass | string | no | The password for the remote authentication. Only works if `remotePath` is provided. | mypassword
method | string | no | The http multipart upload method name. Only works if `remotePath` is provided. `PUT` by default | POST
headers | dict | no | Additional headers mapping for multipart http(s) uploads | {'User-Agent': 'Myserver 1.0'}
fileFieldName | string | no | The name of the form field, where the file content BLOB should be stored for http(s) uploads. `file` by default | payload
formFields | dict or array | no | Additional form fields for multipart http(s) uploads | {'field2': 'value2'}

#### Returned Result

The resulting file in .trace format can be either returned directly as base64-encoded zip archive or uploaded to a remote location (such files could be pretty large), depending on the `remotePath` argument value. Afterwards it is possible to unarchive and open such file with Xcode Developer Tools.

### mobile: installCertificate

Installs a custom certificate onto the device. Since Xcode SDK 11.4 Apple has added a dedicated simctl subcommand to quickly handle certificates on Simulator over CLI.
On real devices the certificate could be installed via CLI if [py-ios-device](https://github.com/YueChen-C/py-ios-device) tool is available on the server machine.
On simulators before Xcode 11.4 SDK Apple provides no official way to do it via the command line. In such case (and also as a fallback if CLI setup fails) this method tries to wrap the certificate into .mobileconfig format and then deploys the wrapped file to the internal HTTP server, so one can open it via mobile Safari. Then the algorithm goes through the profile installation procedure by clicking the necessary buttons using WebDriverAgent.

#### Arguments

Name | Type | Required | Description | Example
--- | --- | --- | --- | ---
content | string | yes | Base64-encoded content of the public certificate in [PEM](https://knowledge.digicert.com/quovadis/ssl-certificates/ssl-general-topics/what-is-pem-format.html) format | a23234...
commonName | string | no | Common name of the certificate. If this is not set then the script will try to parse it from the given certificate content. | com.myorg
isRoot | boolean | no | This option defines where the certificate should be installed to: either Trusted Root Store (`true`, the default option) or the Keychain (`false`). On environments other than Xcode 11.4+ Simulator this option is ignored. | false

#### Returned Result

The content of the generated .mobileconfig file as base64-encoded string. This config might be useful for debugging purposes. If the certificate has been successfully set via CLI then nothing is returned.

### mobile: listCertificates

Lists installed certificates for real devices only if [py-ios-device](https://github.com/YueChen-C/py-ios-device) tool is available on the server machine since driver version 4.10.0.

#### Returned Result

Returns map of certificates installed on the real device. The response looks like:

```json
{
    'OrderedIdentifiers': ['com.orgname.profile.mdmprofile'],
    'ProfileManifest': {
        'com.orgname.profile.mdmprofile': {
            'Description': 'MDM Profile',
            'IsActive': True
        }
    },
    'ProfileMetadata': {
        'com.orgname.profile.mdmprofile': {
            'PayloadDescription': 'MDM Profile for testing,
            'PayloadDisplayName': 'MDM Profile',
            'PayloadOrganization': 'My Org, Inc.',
            'PayloadRemovalDisallowed': False,
            'PayloadUUID': '9ab3fa27-cc45-4c23-a94a-714686397a86',
            'PayloadVersion': 1
        }
    },
    'Status': 'Acknowledged'
}
```

### mobile: startLogsBroadcast

Starts iOS system logs broadcast websocket on the same host and port where Appium server is running at `/ws/session/:sessionId:/appium/syslog` endpoint. The method will return immediately if the web socket is already listening.
Each connected webcoket listener will receive syslog lines as soon as they are visible to Appium.
Read [Using Mobile Execution Commands to Continuously Stream Device Logs with Appium](https://appiumpro.com/editions/55-using-mobile-execution-commands-to-continuously-stream-device-logs-with-appium) Appium Pro article for more details on this feature.

### mobile: stopLogsBroadcast

Stops the syslog broadcasting wesocket server previously started by `mobile: startLogsBroadcast`. This method will return immediately if no server is running.

### mobile: batteryInfo

Reads the battery information from the device under test. This endpoint only returns reliable result on real devices.

#### Returned Result

The actual battery info map, which consists of the following entries:

- level: Battery level in range [0.0, 1.0], where 1.0 means 100% charge.
- state: Battery state as an integer number. The following values are possible:
   *   UIDeviceBatteryStateUnknown = 0
   *   UIDeviceBatteryStateUnplugged = 1  // on battery, discharging
   *   UIDeviceBatteryStateCharging = 2   // plugged in, less than 100%
   *   UIDeviceBatteryStateFull = 3       // plugged in, at 100%

### mobile: deviceInfo

Returns the miscellaneous information about the device under test.
It includes device information via lockdown in a real device since XCUITest driver 4.2.0.

#### Returned Result

Check the `+ (id<FBResponsePayload>)handleGetDeviceInfo:(FBRouteRequest *)request` method in [FBCustomCommands.m](https://github.com/appium/WebDriverAgent/blob/master/WebDriverAgentLib/Commands/FBCustomCommands.m) for more details on the available map entries.

### mobile: getDeviceTime

Returns the actual device time.

#### Arguments

Name | Type | Required | Description | Example
--- | --- | --- | --- | ---
format | string | no | The format specifier string. Read [MomentJS documentation](https://momentjs.com/docs/) to get the full list of supported datetime format specifiers. The default format is `YYYY-MM-DDTHH:mm:ssZ`, which complies to ISO-8601 | YYYY-MM-DD HH:mm:ss

#### Returned Result

The retrieved datetime string formatted according to the given format specfier.

### mobile: activeAppInfo

Returns information about the active application.

#### Returned Result

Check the `+ (id<FBResponsePayload>)handleActiveAppInfo:(FBRouteRequest *)request` method in [FBCustomCommands.m](https://github.com/appium/WebDriverAgent/blob/master/WebDriverAgentLib/Commands/FBCustomCommands.m) for more details on the available map entries.

### mobile: pressButton

Emulates press action on the given physical device button. iOS is [pressButton:](https://developer.apple.com/documentation/xctest/xcuidevice/1619052-pressbutton), tvOS is [pressButton:](https://developer.apple.com/documentation/xctest/xcuiremote/1627475-pressbutton) or [pressButton:forDuration:](https://developer.apple.com/documentation/xctest/xcuiremote/1627476-pressbutton).
[mobile: performIoHidEvent](#mobile-performiohidevent) calls a more universal API to perform press with duration on any supported device.

#### Arguments

Name | Type | Required | Description | Example
--- | --- | --- | --- | ---
name | string | yes | The name of the button to be pressed. Supported button names for iOS-based devices are (case-insensitive): `home`, `volumeup`, `volumedown`. For tvOS-based devices (case-insensitive): `home`, `up`, `down`, `left`, `right`, `menu`, `playpause`, `select` | home
durationSeconds | number | no | Duration in float seconds for tvOS-based devices since Appium 1.22.0 | 10

### mobile: pushNotification

Simulates push notification delivery to Simulator.
Only application remote push notifications are supported. VoIP, Complication, File Provider,
and other types are not supported. Check the output of `xcrun simctl help push`
command for more details.

#### Arguments

Name | Type | Required | Description | Example
--- | --- | --- | --- | ---
bundleId | string | yes | The bundle identifier of the target application | com.apple.Preferences
payload | map | yes | Valid Apple Push Notification values. Read the `Create the JSON Payload` topic of the [official Apple documentation](https://developer.apple.com/documentation/usernotifications/setting_up_a_remote_notification_server/generating_a_remote_notification?language=objc) for more details on the payload creation. | `{"aps": {"alert": {"title": "This is a simulated notification!"}, "badge": 3, "sound": "default"} }`

### mobile: expectNotification

Blocks until the expected notification is delivered.
It is a thin wrapper over [XCTNSNotificationExpectation](https://developer.apple.com/documentation/xctest/xctnsnotificationexpectation?language=objc) and
[XCTDarwinNotificationExpectation](https://developer.apple.com/documentation/xctest/xctdarwinnotificationexpectation?language=objc) entities.
The extension call throws [TimeoutError](https://www.selenium.dev/selenium/docs/api/javascript/module/selenium-webdriver/lib/error_exports_TimeoutError.html) if the expected notification has not been delivered within the given timeout.

#### Arguments

Name | Type | Required | Description | Example
--- | --- | --- | --- | ---
name | string | yes | The name of the notification to expect | com.example.fooAllDone
type | string | no | Which notification type to expect. Either `plain` (the default value) to wait for a notification from the *default* notification center or `darwin` to wait for a system notification. | darwin
timeoutSeconds | number | no | For how long to wait until the notification is delivered in float seconds. 60 seconds by default | 5.5

### mobile: performIoHidEvent

Emulates triggering of the given low-level IO HID device event. Constants for possible events are defined
in [XNU kernel IO HID usage tables](https://unix.superglobalmegacorp.com/xnu/newsrc/iokit/IOKit/hidsystem/IOHIDUsageTables.h.html).
For example, in order to emulate single press on Home button the extension should be called with the following arguments:
- page: `0x0C` (`kHIDPage_Consumer`, select the `Customer` page)
- usage: `0x40` (`kHIDUsage_Csmr_Menu`, the `Csmr` prefix here means this usage is dedicated to the `Customer` page)
- durationSeconds: `0.005` (The event duration should be 5 milliseconds to be recognized as a single press by iOS)

Some popular constants:

Name | Value | Description
--- | --- | ---
kHIDPage_Consumer | 0x0C | The page containing all usages prefixed with `kHIDUsage_Csmr_`
kHIDUsage_Csmr_VolumeIncrement | 0xE9 | Volume Up
kHIDUsage_Csmr_VolumeDecrement | 0xEA | Volume Down
kHIDUsage_Csmr_Menu | 0x40 | Home
kHIDUsage_Csmr_Power | 0x30 | Power/Lock
kHIDUsage_Csmr_Snapshot | 0x65 | Power + Home

#### Arguments

Name | Type | Required | Description | Example
--- | --- | --- | --- | ---
page | int | yes | The event page identifier. Look for constants perfixed with `kHIDPage_` in the table above | 0x0C
usage | int | yes | The event usage identifier (usages are defined per-page). Look for constants prefixed with `kHIDUsage_` in the table above | 0x40
durationSeconds | number | yes | The event duration in float seconds. XCTest uses `0.005` for a single press event duration | 2.5

### mobile: enrollBiometric

Enrolls biometric authentication on Simulator.

#### Arguments

Name | Type | Required | Description | Example
--- | --- | --- | --- | ---
isEnabled | boolean | no | Whether to enable/disable biometric enrollment. `true` by default. | true

### mobile: sendBiometricMatch

Emulates biometric match/non-match event on Simulator. The biometric feature is expected to be already enrolled before executing that.

#### Arguments

Name | Type | Required | Description | Example
--- | --- | --- | --- | ---
type | string | no | The biometric feature name. Either `touchId` or `faceId`. `touchId` by default. | faceId
match | boolean | no | Whether to simulate biometric match (`true`, the default value) or non-match (`false`). | true

### mobile: isBiometricEnrolled

Checks whether biometric is currently enrolled or not on a Simulator device.

#### Returned Result

Either `true` or `false`

### mobile: clearKeychains

Clears keychains on Simulator. An exception is thrown for real devices.

### mobile: getPermission

Gets application permission state on Simulator. This method requires [WIX applesimutils](https://github.com/wix/AppleSimulatorUtils) to be installed on the host where Appium server is running.

#### Arguments

Name | Type | Required | Description | Example
--- | --- | --- | --- | ---
bundleId | string | yes | The bundle identifier of the destination app. | com.mycompany.myapp
service | string | yes | One of available service names. The following services are supported: `calendar`, `camera`, `contacts`, `homekit`, `microphone`, `photos`, `reminders`, `medialibrary`, `motion`, `health`, `siri`, `speech`. | true

#### Returned Result

Either 'yes', 'no' or 'unset'.

### mobile: setPermission

Set application permission state on Simulator. This method requires [WIX applesimutils](https://github.com/wix/AppleSimulatorUtils) to be installed on the host where Appium server is running.

#### Arguments

Name | Type | Required | Description | Example
--- | --- | --- | --- | ---
bundleId | string | yes | The bundle identifier of the destination app. | com.mycompany.myapp
access | map | yes | One or more access rules to set. The following keys are supported: `all` (Apply the action to all services), `calendar` (Allow access to calendar), `contacts-limited` (Allow access to basic contact info), `contacts` (Allow access to full contact details), `location` (Allow access to location services when app is in use), `location-always` (Allow access to location services at all times), `photos-add` (Allow adding photos to the photo library), `photos` (Allow full access to the photo library), `media-library` (Allow access to the media library), `microphone` (Allow access to audio input), `motion` (Allow access to motion and fitness data), `reminders` (Allow access to reminders), `siri` (Allow use of the app with Siri.). The following values are supported: `yes` (To grant the permission), `no` (To revoke the permission), `unset` (To reset the permission) | {'all': 'yes'}

### mobile: resetPermission

Resets the given permission for the active application under test. Works for both Simulator and real devices using Xcode SDK 11.4+

#### Arguments

Name | Type | Required | Description | Example
--- | --- | --- | --- | ---
service | string or int | yes | One of available service names. The supported service names are: `calendar`, `camera`, `contacts`, `health`, `homekit`, `keyboardnet`, `location`, `medialibrary`, `microphone`, `photos`, `reminders`, `systemroot`, `userdesktop`, `userdocuments`, `userdownloads`, `bluetooth`. This could also be an integer protected resource identifier taken from [XCUIProtectedResource](https://developer.apple.com/documentation/xctest/xcuiprotectedresource?language=objc) | photos

### mobile: getAppearance

Get the device's UI appearance style.

#### Returned Result

An object, with the following entries:
- style: The device's UI appearance value. This could be one of: `light`, `dark`, `unknown`, `unsupported`

### mobile: setAppearance

Set the device's UI appearance style.

#### Arguments

Name | Type | Required | Description | Example
--- | --- | --- | --- | ---
style | string | yes | Either `light` or `dark` | dark

### mobile: siriCommand

Presents the Siri UI, if it is not currently active, and accepts a string which is then processed as if it were recognized speech. Check the documentation on [activateWithVoiceRecognitionText](https://developer.apple.com/documentation/xctest/xcuisiriservice/2852140-activatewithvoicerecognitiontext?language=objc) XCTest method for more details.

#### Arguments

Name | Type | Required | Description | Example
--- | --- | --- | --- | ---
text | string | yes | The actual command that will be passed to Siri service | Hello Siri

### mobile: pullFile

Pulls a remote file from the device.

#### Arguments

Name | Type | Required | Description | Example
--- | --- | --- | --- | ---
remotePath | string | yes | The path to an existing remote file on the device. This variable can be prefixed with bundle id, so then the file will be pulled from the corresponding application container instead of the default media folder. Use `@<app_bundle_id>:<optional_container_type>/<path_to_the_file_or_folder_inside_container>` format to pull a file from an application container of the given type. The only supported container type for real devices is `documents`. You could use [listApps](#mobile-listapps) extension to check whether this container is available for the particluar app. Containers available for Simulators: `app`, `data`, `groups`, `<A specific App Group container>`. Eventually the whole Simulator file system is [available](https://stackoverflow.com/questions/6480607/is-there-any-way-to-see-the-file-system-on-the-ios-simulator) directly from Finder, so you may pull any file from there by providing a path to it relatively to Simulator's file system root. If the file with the given name does not exist an exception will be thrown. | @com.mycompany.myapp:documents/myfile.txt

#### Returned Result

Base64-encoded string, which represents the content of the remote file.

### mobile: pushFile

Pushes a local file to the device.

#### Arguments

Name | Type | Required | Description | Example
--- | --- | --- | --- | ---
remotePath | string | yes | The path on the device to where the payload should be written. The value format is similar to the one used in [pullFile](#mobile-pullfile) extension. If the file with the same name already exists then it will be silently overridden. | @com.mycompany.myapp:documents/myfile.txt
payload | string | yes | Base64-encoded content of the file to be pushed. | QXBwaXVt

### mobile: pullFolder

Pulls a remote folder from the device.

#### Arguments

Name | Type | Required | Description | Example
--- | --- | --- | --- | ---
remotePath | string | yes | Same as for [pullFile](#mobile-pullfile) extension, but should be pointing to a remote folder | @com.mycompany.myapp:documents/myfolder/

#### Returned Result

Base64-encoded string, which represents the zipped content of the remote folder.

### mobile: deleteFile

Deletes the given file from the device under test.

#### Arguments

Name | Type | Required | Description | Example
--- | --- | --- | --- | ---
remotePath | string | yes | Same as for [pullFile](#mobile-pullfile) extension | @com.mycompany.myapp:documents/myfile.txt

### mobile: deleteFolder

Deletes the given folder from the device under test.

#### Arguments

Name | Type | Required | Description | Example
--- | --- | --- | --- | ---
remotePath | string | yes | Same value as for `mobile: deleteFile` except of the fact it should be pointing to a folder and should end with a single slash `/` | @com.mycompany.myapp:documents/myfolder/

### mobile: configureLocalization

Change localization settings on the currently booted Simulator.
The changed settings are only applied for the *newly started* applications/activities.
Currently running applications will stay unchanged. This means, for example, that the keyboard
should be hidden and shown again in order to observe the changed layout, and curresponding
apps must be restarted in order to observe their interface using the newly set locale/language.
Be careful while setting the actual arguments since their actual values are not strictly checked.
This could lead to an unexpected behavior if an incorrect/unsupported language or locale abbreviation is provided.

#### Arguments

Name | Type | Required | Description | Example
--- | --- | --- | --- | ---
keyboard | map | no | On-screen keyboard properties. The `name` key is required and should be set to a valid locale abbreviation. The `layout` key is also required. The `hardware` key is optional and could be omitted or set to `Automated`. You could switch the keyboard layout in system preferences of your booted simulator, run `xcrun simctl spawn booted defaults read .GlobalPreferences.plist`, and inspect the value of `AppleKeyboards` to see possible combinations. | `{"name": "de_CH", "layout": "QWERTZ", "hardware": "Automated"}`
language | map | no | System language properties. The `name` key is required and should be set to a valid language abbreviation. You could switch the system language in preferences of your booted simulator, run `xcrun simctl spawn booted defaults read .GlobalPreferences.plist`, and inspect the value of `AppleLanguages` to see possible combinations. | `{"name": "zh-Hant-CN"}`
locale | map | no | System locale properties. The `name` key is required and should be set to a valid language abbreviation. The `calendar`key is optonal and could be set to a valid calendar format name. You could switch the system locale/calendar format in preferences of your booted simulator, run `xcrun simctl spawn booted defaults read .GlobalPreferences.plist`, and inspect the value of `AppleLocale` to see possible combinations. | `{"name": "uk_UA", "calendar": "gregorian"}`

#### Returned Result

`true` if any of settings has been successfully changed.

### mobile: startAudioRecording

Records the given hardware audio input into an .mp4 file. You must allow the `audio_record` security feature in order to use this extension. Also it is required that [FFMpeg](https://ffmpeg.org/) is installed on the machibe where Appium server is running.

#### Arguments

Name | Type | Required | Description | Example
--- | --- | --- | --- | ---
audioInput | string or int | yes | The name of the corresponding audio input device to use for the capture. The full list of capture devices could be shown using `ffmpeg -f avfoundation -list_devices true -i ""` Terminal command. | 1
audioCodec | string | no | The name of the audio codec. The Advanced Audio Codec (aac) is used by default. | aac
audioBitrate | string | no | The bitrate of the resulting audio stream. `128k` by default. | 256k
audioChannels | string or int | no | The count of audio channels in the resulting stream. Setting it to `1` will create a single channel (mono) audio stream. `2` By default | 1
audioRate | string or int | no | The sampling rate of the resulting audio stream. 44100 by default | 22050
timeLimit | string or int | no | The maximum recording time, in seconds. The default value is `180`, the maximum value is `43200` (12 hours). | 60
forceRestart | boolean | no | Whether to restart audio capture process forcefully when startRecordingAudio is called (`true`) or ignore the call until the current audio recording is completed (`false`, the default value). | true

### mobile: stopAudioRecording

Stops recording of the audio input. If no audio recording process is running then the endpoint will try to get the recently recorded file. If no previously recorded file is found and no active audio recording processes are running then the method returns an empty string.

#### Returned Result

Base64-encoded content of the recorded media file or an empty string if no audio recording has been started before.

### mobile: startPcap

Start mobile device network traffic capture. This extension only works if [py-ios-device](https://github.com/YueChen-C/py-ios-device) utility is installed on the server machine and only supports
real iOS devices.

#### Arguments

Name | Type | Required | Description | Example
--- | --- | --- | --- | ---
timeLimitSec | string or int | no | The maximum recording time, in seconds. The default value is `180`, the maximum value is `43200` (12 hours). | 60
forceRestart | boolean | no | Whether to restart traffic capture process forcefully when startPcap is called (`true`) or ignore the call until the current traffic capture is completed (`false`, the default value). | true

### mobile: stopPcap

Stops network traffic capture. If no traffic capture process is running then the endpoint will try to get the recently recorded file. If no previously recorded file is found and no active traffic capture processes are running then the method returns an empty string.

#### Returned Result

Base64-encoded content of the traffic capture file (.pcap) or an empty string if no traffic capture has been started before. Netowrk capture files could be opened in [Wireshark](https://www.wireshark.org/) application.

### mobile: runXCTest

Run a native XCTest script. Launches a subprocess that runs the XC Test and blocks until it is completed. Parses the stdout of the process and returns its result as an array. Facebook's [IDB](https://github.com/facebook/idb) tool is required to run such tests.

#### Arguments

Name | Type | Required | Description | Example
--- | --- | --- | --- | ---
testRunnerBundleId | string | yes | Test app bundle | io.appium.XCTesterAppUITests.xctrunner
appUnderTestBundleId | string | yes | App-under-test bundle | com.mycompany.myapp
xcTestBundleID | string | yes | xctest bundle id | io.appium.XCTesterAppUITests
testType | string | no | Test type. Either `ui` (the default one), `app` or `logic` | app
env | map | no | Environment variables mapping to be passed to the test | {'myvar': 'myvalue'}
args | array | no | Launch arguments to start the test with (see https://developer.apple.com/documentation/xctest/xcuiapplication/1500477-launcharguments for reference) | ['-arg1', '--arg2']
timeout | string or int | no | Timeout if session doesn't complete after given time (in milliseconds). `360000`ms by default | 120000

#### Returned Result

The API calls returns a map with the following entries:

- results: The array of test results. Each item in this array conists of the following entries:
   * testName: Name of the test (e.g.: 'XCTesterAppUITests - XCTesterAppUITests.XCTesterAppUITests/testExample')
   * passed: Did the tests pass?
   * crashed: Did the tests crash?
   * duration: How long did the tests take (in seconds)
   * failureMessage: Failure message (if applicable)
   * location The geolocation of the test (if applicable)
- code: The exit code of the process. `0` value marks a successful execution.
- signal: The signal that terminated the process. Could be `null` (e.g.: `SIGTERM`)

### mobile: installXCTestBundle

Installs an XCTest bundle to the device under test. Facebook's [IDB](https://github.com/facebook/idb) tool is required to for this API to work.

#### Arguments

Name | Type | Required | Description | Example
--- | --- | --- | --- | ---
xctestBundle | string | yes | Path to your xctest .app bundle. Could be an URL | /path/to/my/bundle.app

### mobile: listXCTestBundles

List XCTest bundles that are installed on device. Facebook's [IDB](https://github.com/facebook/idb) tool is required to for this API to work.

#### Returned Result

Array of XCTest bundles (e.g.: ["XCTesterAppUITests.XCTesterAppUITests/testLaunchPerformance"])

### mobile: listXCTestsInTestBundle

List XCTests in a test bundle. Facebook's [IDB](https://github.com/facebook/idb) tool is required to for this API to work.

#### Arguments

Name | Type | Required | Description | Example
--- | --- | --- | --- | ---
bundle | string | yes | Bundle ID of the XCTest | 'com.bundle.myapp'

#### Returned Result

Array of xctests in the test bundle (e.g.: `[ 'XCTesterAppUITests.XCTesterAppUITests/testExample', 'XCTesterAppUITests.XCTesterAppUITests/testLaunchPerformance' ]`)

### mobile: viewportRect

Retrieves the viwport dimensions.
The viewport is the device's screen size with status bar size subtracted if the latter is present/visible.

#### Returned Result

The response looks like `{"value":{"left":0,"top":96,"width":828,"height":1696}}`.

`left` and `top` are distance from the `left` of the screen and the `top` of the screen. [iOS Drawing Concepts](https://developer.apple.com/library/archive/documentation/2DDrawing/Conceptual/DrawingPrintingiOS/GraphicsDrawingOverview/GraphicsDrawingOverview.html) could help about the relationship of coordinate.

`width` and `height` are the screen's width and height.

### mobile: deviceScreenInfo

Get information about screen.

#### Returned Result

The response looks like `{"value":{"statusBarSize":{"width":414,"height":48},"scale":2}}`

`statusBarSize` contains status bar dimensions. It is the result of [status bar](https://developer.apple.com/documentation/xctest/xcuielementtypequeryprovider/1500428-statusbars).
`scale` is [screen scale](https://developer.apple.com/documentation/uikit/uiscreen/1617836-scale).

### mobile: swipe

This gesture performs a simple "swipe" gesture on the particular screen element or
on the application element, which is usually the whole screen. This method does not
accept coordinates and simply emulates single swipe with one finger. It might be
useful for such cases like album pagination, switching views, etc. More advanced
cases may require to call [mobile: dragFromToForDuration](#mobile-dragfromtoforduration),
where one can supply coordinates and duration.

#### Arguments

Name | Type | Required | Description | Example
--- | --- | --- | --- | ---
elementId ("element" prior to Appium v 1.22) | string | no | The internal element identifier (as hexadecimal hash string) to swipe on. Application element will be used instead if this argument is not provided | fe50b60b-916d-420b-8728-ee2072ec53eb
direction | Either 'up', 'down', 'left' or 'right' | yes | The direction in which to swipe | up
velocity | number | no | This argument is optional and is only supported since Appium server version 1.19 and Xcode SDK version 11.4+. The value is measured in pixels per second and same values could behave differently on different devices depending on their display density. Higher values make swipe gesture faster (which usually scrolls larger areas if we apply it to a list) and lower values slow it down. Only values greater than zero have effect. | 250

#### Examples

```java
// Java
JavascriptExecutor js = (JavascriptExecutor) driver;
Map<String, Object> params = new HashMap<>();
params.put("direction", "down");
params.put("velocity", 2500);
params.put("element", ((RemoteWebElement) element).getId());
js.executeScript("mobile: swipe", params);
```

#### References

- [swipeDown](https://developer.apple.com/documentation/xctest/xcuielement/1618664-swipedown?language=objc)
- [swipeDownWithVelocity:](https://developer.apple.com/documentation/xctest/xcuielement/3551694-swipedownwithvelocity?language=objc)
- [swipeUp](https://developer.apple.com/documentation/xctest/xcuielement/1618667-swipeup?language=objc)
- [swipeUpWithVelocity:](https://developer.apple.com/documentation/xctest/xcuielement/3551697-swipeupwithvelocity?language=objc)
- [swipeLeft](https://developer.apple.com/documentation/xctest/xcuielement/1618668-swipeleft?language=objc)
- [swipeLeftWithVelocity:](https://developer.apple.com/documentation/xctest/xcuielement/3551695-swipeleftwithvelocity?language=objc)
- [swipeRight](https://developer.apple.com/documentation/xctest/xcuielement/1618674-swiperight?language=objc)
- [swipeRightWithVelocity:](https://developer.apple.com/documentation/xctest/xcuielement/3551696-swiperightwithvelocity?language=objc)

### mobile: scroll

Scrolls the element or the whole screen. Different scrolling strategies are supported.
Arguments define the choosen strategy: either 'name', 'direction', 'predicateString' or
'toVisible' in that order. All strategies are exclusive and only one strategy
can be applied at a single moment of time. Use "mobile: scroll" to emulate precise
scrolling in tables or collection views, where it is already known to which element
the scrolling should be performed. Although, there is one known limitation there: in case
it is necessary to perform too many scroll gestures on parent container to reach the
necessary child element (tens of them) then the method call may fail.
_Important_: The implemntation of this extension relies on several undocumented XCTest features, which might not always be reliable. Thus it might *not* always work as expected.

#### Arguments

Name | Type | Required | Description | Example
--- | --- | --- | --- | ---
elementId ("element" prior to Appium v 1.22) | string | no | The internal element identifier (as hexadecimal hash string) to scroll on (e.g. the container). Application element will be used if this argument is not set | fe50b60b-916d-420b-8728-ee2072ec53eb
name | string | no | The accessibility id of the child element, to which scrolling is performed. The same result can be achieved by setting _predicateString_ argument to 'name == accessibilityId'. Has no effect if _elementId_ is not a container | cell12
direction | Either 'up', 'down', 'left' or 'right' | yes | The main difference from [swipe](#mobile-swipe) call with the same argument is that _scroll_ will try to move the current viewport exactly to the next/previous page (the term "page" means the content, which fits into a single device screen) | down
predicateString | string | no | The NSPredicate locator of the child element, to which the scrolling should be performed. Has no effect if _elementId_ is not a container | label == "foo"
toVisible | boolean | no | If set to _true_ then asks to scroll to the first visible _elementId_ in the parent container. Has no effect if _elementId_ is not set | true

#### Examples

```python
# Python
driver.execute_script('mobile: scroll', {'direction': 'down'});
```

### mobile: pinch

Performs pinch gesture on the given element or on the application element.

#### Arguments

Name | Type | Required | Description | Example
--- | --- | --- | --- | ---
elementId ("element" prior to Appium v 1.22) | string | no | The internal element identifier (as hexadecimal hash string) to pinch on. Application element will be used instead if this parameter is not provided | fe50b60b-916d-420b-8728-ee2072ec53eb
scale | number | yes | Pinch scale of type float. Use a scale between 0 and 1 to "pinch close" or zoom out and a scale greater than 1 to "pinch open" or zoom in. | 0.5
velocity | number | yes | The velocity of the pinch in scale factor per second (float value) | 2.2

#### Examples

```ruby
# Ruby
execute_script 'mobile: pinch', scale: 0.5, velocity: 1.1, element: element.ref
```

#### Reference

[pinchWithScale:velocity:](https://developer.apple.com/documentation/xctest/xcuielement/1618669-pinchwithscale?language=objc)

### mobile: doubleTap

Performs double tap gesture on the given element or on the screen.

#### Arguments

Name | Type | Required | Description | Example
--- | --- | --- | --- | ---
elementId ("element" prior to Appium v 1.22) | string | no if x and y are set | The internal element identifier (as hexadecimal hash string) to double tap on | fe50b60b-916d-420b-8728-ee2072ec53eb
x | number | no if elementId is set | Screen x tap coordinate of type float. | 100
y | number | no if elementId is set | Screen y tap coordinate of type float. | 100

#### Examples

```javascript
// javascript
driver.execute('mobile: doubleTap', {element: element.value.ELEMENT});
```

### mobile: touchAndHold

Performs long press gesture on the given element or on the screen.

#### Arguments

Name | Type | Required | Description | Example
--- | --- | --- | --- | ---
elementId ("element" prior to Appium v 1.22) | string | no if x and y are set | The internal element identifier (as hexadecimal hash string) to long tap on | fe50b60b-916d-420b-8728-ee2072ec53eb
duration | number | yes | The float duration of press action in seconds | 1.5
x | number | no if elementId is set | Screen x tap coordinate of type float. | 100
y | number | no if elementId is set | Screen y tap coordinate of type float. | 100

#### Examples

```csharp
// c#
Dictionary<string, object> tfLongTap = new Dictionary<string, object>();
tfLongTap.Add("element", element.Id);
tfLongTap.Add("duration", 2.0);
((IJavaScriptExecutor)driver).ExecuteScript("mobile: touchAndHold", tfLongTap);
```

#### Reference

[pressForDuration:](https://developer.apple.com/documentation/xctest/xcuielement/1618663-pressforduration?language=objc)

### mobile: twoFingerTap

Performs two finger tap gesture on the given element or on the application element.

#### Arguments

Name | Type | Required | Description | Example
--- | --- | --- | --- | ---
elementId ("element" prior to Appium v 1.22) | string | no | The internal element identifier (as hexadecimal hash string) to tap on. Application element will be used instead if this parameter is not provided | fe50b60b-916d-420b-8728-ee2072ec53eb

#### Examples

```csharp
// c#
Dictionary<string, object> tfTap = new Dictionary<string, object>();
tfTap.Add("element", element.Id);
((IJavaScriptExecutor)driver).ExecuteScript("mobile: twoFingerTap", tfTap);
```

#### Reference

[twoFingerTap](https://developer.apple.com/documentation/xctest/xcuielement/1618675-twofingertap?language=objc)

### mobile: tap

Performs tap gesture by coordinates on the given element or on the screen.

#### Arguments

Name | Type | Required | Description | Example
--- | --- | --- | --- | ---
elementId ("element" prior to Appium v 1.22) | string | no | The internal element identifier (as hexadecimal hash string) to tap on. _x_ and _y_ tap coordinates will be calulated relatively to the current element position on the screen if this argument is provided. Otherwise they should be calculated relatively to the active application element. | fe50b60b-916d-420b-8728-ee2072ec53eb
x | number | yes | Screen x tap coordinate of type float. | 100
y | number | yes | Screen y tap coordinate of type float. | 100

### mobile: dragFromToForDuration

Performs drag and drop gesture by coordinates. This can be done either on an element or
on the screen

#### Arguments

Name | Type | Required | Description | Example
--- | --- | --- | --- | ---
elementId ("element" prior to Appium v 1.22) | string | no | The internal element identifier (as hexadecimal hash string) to perform drag on. All the coordinates will be calculated relatively this this element position on the screen. Absolute screen coordinates are expected if this argument is not set | fe50b60b-916d-420b-8728-ee2072ec53eb
duration | number | yes | Float number of seconds in range [0.5, 60]. How long the tap gesture at starting drag point should be before to start dragging | 5.3
fromX | number | yes | The x coordinate of starting drag point | 100
fromY | number | yes | The y coordinate of starting drag point | 100
toX | number | yes | The x coordinate of ending drag point | 200
toY | number | yes | The y coordinate of ending drag point | 200

#### Examples

```java
// Java
JavascriptExecutor js = (JavascriptExecutor) driver;
Map<String, Object> params = new HashMap<>();
params.put("duration", 1.0);
params.put("fromX", 100);
params.put("fromY", 100);
params.put("toX", 200);
params.put("toY", 200);
params.put("element", ((RemoteWebElement) element).getId());
js.executeScript("mobile: dragFromToForDuration", params);
```

#### Reference

[clickForDuration:thenDragToElement:](https://developer.apple.com/documentation/xctest/xcuielement/1500989-clickforduration?language=objc)

### mobile: dragFromToWithVelocity

Initiates a press-and-hold gesture, drags to another coordinate or an element with a velocity you specify, and holds for a duration you specify.

#### Arguments

Name | Type | Required | Description | Example
--- | --- | --- | --- | ---
fromElementId | string | no | The internal element identifier (as hexadecimal hash string) to start the drag gesture from. Absolute screen coordinates are expected if this argument is not set | fe50b60b-916d-420b-8728-ee2072ec53eb
toElementId | string | no | The internal element identifier (as hexadecimal hash string) to end the drag gesture on. This parameter is mandatory if `fromElementId` is provided | fe50b60b-916d-420b-8728-ee2072ec53eb
pressDuration | number | yes | Float number of seconds in range [0, 60]. How long the tap gesture at starting drag point should be before to start dragging | 0.5
holdDuration | number | yes | Float number of seconds in range [0, 60]. The duration for which to hold over the other coordinate or the given element after dragging | 0.1
velocity | number | yes | The speed at which to move from the initial press position to the other element or coordinate, expressed in pixels per second | 400
fromX | number | no | The x coordinate of starting drag point. Must be provided if `fromElementId` is not defined | 100
fromY | number | no | The y coordinate of starting drag point. Must be provided if `fromElementId` is not defined | 100
toX | number | no | The x coordinate of ending drag point. Must be provided if `fromElementId` is not defined | 200
toY | number | no | The y coordinate of ending drag point. Must be provided if `fromElementId` is not defined | 200

#### References

[pressForDuration:thenDragToElement:withVelocity:thenHoldForDuration:](https://developer.apple.com/documentation/xctest/xcuielement/3551693-pressforduration?language=objc)
[pressForDuration:thenDragToCoordinate:withVelocity:thenHoldForDuration:](https://developer.apple.com/documentation/xctest/xcuicoordinate/3551692-pressforduration?language=objc)

### mobile: selectPickerWheelValue

Performs selection of the next or previous picker wheel value. This might
be useful if these values are populated dynamically, so you don't know which
one to select or value selection does not work because of XCTest bug.

#### Arguments

Name | Type | Required | Description | Example
--- | --- | --- | --- | ---
elementId ("element" prior to Appium v 1.22) | string | yes | PickerWheel's internal element id (as hexadecimal hash string) to perform value selection on. The element must be of type XCUIElementTypePickerWheel | fe50b60b-916d-420b-8728-ee2072ec53eb
order | string | yes | Either _next_ to select the value next to the current one from the target picker wheel or _previous_ to select the previous one | next
offset | number | no | The value in range [0.01, 0.5]. It defines how far from picker wheel's center the click should happen. The actual distance is calculated by multiplying this value to the actual picker wheel height. Too small offset value may not change the picker wheel value and too high value may cause the wheel to switch two or more values at once. Usually the optimal value is located in range [0.15, 0.3]. _0.2_ by default | 0.3

#### Examples

```java
// Java
JavascriptExecutor js = (JavascriptExecutor) driver;
Map<String, Object> params = new HashMap<>();
params.put("order", "next");
params.put("offset", 0.15);
params.put("element", ((RemoteWebElement) element).getId());
js.executeScript("mobile: selectPickerWheelValue", params);
```

### mobile: rotateElement

Performs [rotate](https://developer.apple.com/documentation/xctest/xcuielement/1618665-rotate?language=objc) gesture on the given element.

#### Arguments

Name | Type | Required | Description | Example
--- | --- | --- | --- | ---
elementId ("element" prior to Appium v 1.22) | string | yes | Internal element id (as hexadecimal hash string) to perform rotation on | fe50b60b-916d-420b-8728-ee2072ec53eb
rotation | number | yes | The rotation of the gesture in radians | Math.PI
velocity | number | yes | The velocity of the rotation gesture in radians per second | Math.PI / 4

#### Examples

```java
// Java
JavascriptExecutor js = (JavascriptExecutor) driver;
js.executeScript("mobile: rotateElement", ImmutableMap.of(
    // rotate clockwise, 90 degrees
    "rotation", -Math.PI / 2,
    // in approximately two seconds
    "velocity", Math.PI / 4,
    "element", ((RemoteWebElement) element).getId()
));
```

#### Reference

[rotate:withVelocity:](https://developer.apple.com/documentation/xctest/xcuielement/1618665-rotate?language=objc)

### mobile: tapWithNumberOfTaps

Sends one or more taps with one or more touch points since Appium 1.17.1.

#### Arguments

Name | Type | Required | Description | Example
--- | --- | --- | --- | ---
elementId ("element" prior to Appium v 1.22) | string | yes | The internal element identifier (as hexadecimal hash string) to perform one or more taps. | fe50b60b-916d-420b-8728-ee2072ec53eb
numberOfTaps | number | yes | The number of taps | 2
numberOfTouches | number | yes | The number of touch points | 2

#### Examples

```ruby
# Ruby
e = @driver.find_element :id, 'target element'
# Taps the element with a single touch point twice
@driver.execute_script 'mobile: tapWithNumberOfTaps', {element: e.ref, numberOfTaps: 2, numberOfTouches: 1}
```

#### Reference
[tapWithNumberOfTaps:numberOfTouches:](https://developer.apple.com/documentation/xctest/xcuielement/1618671-tapwithnumberoftaps)

### mobile: forcePress

Emulates force press on the given element/coordinates.
An error is thrown if the target device does not support force press gesture.

#### Arguments

Name | Type | Required | Description | Example
--- | --- | --- | --- | ---
elementId | string | no | The internal element identifier (as hexadecimal hash string) to perform one or more taps. It is expected that both x and y are provided if this argument is ommitted. If the element identifier is provided without coordinates then the actual element's touch point will be calculated automatically by WebDriverAgent. | fe50b60b-916d-420b-8728-ee2072ec53eb
x | number | no | x coordinate of the gesture. It is calculated relatively to the given element (if provided). Otherwise the gesture destination point is calculated relatively to the active application. | 100
y | number | no | y coordinate of the gesture. It is calculated relatively to the given element (if provided). Otherwise the gesture destination point is calculated relatively to the active application | 100
duration | number | no | The float number of seconds the force press action would take. If duration is provided then it is also expected that a custom pressure value is provided as well. `0.5` by default. | 2.5
pressure | number | no | The float number defining how much pressure to apply. If pressure is provided then it is also expected that a custom duration value is provided as well. `1.0` by default | 1.5

### mobile: scrollToElement

Scrolls the current viewport to the given element. It is expected the destination element is inside a scrollable container and is hittable. The scroll direction is detected automatically.
This API uses native XCTest calls, so it performs scrolling pretty fast. The same native call is
implicitly performed by a vanilla `click` API if the destination element is out of the current viewport. An exception is thrown if the scrolling action cannot be performed.
This extension is available since the driver version 4.7.0.

#### Arguments

Name | Type | Required | Description | Example
--- | --- | --- | --- | ---
elementId | string | yes | The internal element identifier (as hexadecimal hash string) to scroll to. The destination element must be located in a scrollable container and must be hittable. If the element is already present in the current viewport then no action is performed. | fe50b60b-916d-420b-8728-ee2072ec53eb

### mobile: resetLocationService

Reset the location service on real device since Appium 1.22.0.
It could delay a few seconds to reflect the location by the system.
It raises an error if the device is simulator or an error occurred during the reset.

### mobile: enableConditionInducer

Important: Device conditions are available for real devices running iOS 13.0 and later.

This API is going to throw an error if it is called while another condition inducer has been already enabled and is not explicitly disabled.

```
mobile: enableConditionInducer
mobile: disableConditionInducer
mobile: listConditionInducers
```

The above three extensions are available since the driver version 4.9.0.

You can create a condition on a connected device to test your app under adverse conditions, such as poor network connectivity or thermal constraints.

When you start a device condition, the operating system on the device behaves as if its environment has changed. The device condition remains active until you stop the device condition or disconnect the device. For example, you can start a device condition, run your app, monitor your app’s energy usage, and then stop the condition.

Reference: [Test under adverse device conditions (iOS)](https://help.apple.com/xcode/mac/current/#/dev308429d42)

Name | Type | Required | Description | Example
--- | --- | --- | --- | ---
conditionID | string | yes | Get the conditionID parameter through the command `mobile: availableConditionInducer`   | SlowNetworkCondition
profileID | string | yes | Get the profileID parameter through the command `mobile: availableConditionInducer`     | SlowNetwork100PctLoss

#### Returned Result

Either `true` or `false`, where `true` means enabling of the condition inducer has been successful

### mobile: listConditionInducers

Get all condition inducer configuration profiles

#### Returned Result

The response looks like

```
[{
    "profiles": [
        {
            "name": "100% packet loss",
            "identifier": "SlowNetwork100PctLoss",   // enableConditionInducer profileID
            "description": "Name: 100% Loss Scenario
                            Downlink Bandwidth: 0 Mbps
                            Downlink Latency: 0 ms
                            Downlink Packet Loss Ratio: 100%
                            Uplink Bandwidth: 0 Mbps
                            Uplink Latency: 0 ms
                            Uplink Packet Loss Ratio: 100%"
        },
    ],
    "profilesSorted": true,
    "identifier": "SlowNetworkCondition",   // enableConditionInducer conditionID
    "isDestructive": false,
    "isInternal": false,
    "activeProfile": "",
    "name": "Network Link",
    "isActive": false
}]
```

### mobile: disableConditionInducer

Disable device condition inducer.

Usually a persistent connection is maintained after enable the condition inducer, and this method is only valid for this connection.

If the connection is disconnected, condition inducer will be automatically disabled

#### Returned Result

Either `true` or `false`, where `true` means disabling of the condition inducer has been successful

## Known issues

* `shake` is implemented via AppleScript and works only on Simulator due to lack of support from Apple


## Sim Resetting

By default, this driver will create a new iOS simulator and run tests on it, deleting the simulator afterward.

If you specify a specific simulator using the `udid` capability, this driver will boot the specified simulator and shut it down afterwards.

If a udid is provided and the simulator is already running, this driver will leave it running after the test run.

In short, this driver tries to leave things as it found them.

You can use the `noReset` capability to adjust this behavior.
Setting `noReset` to `true` will leave the simulator running at the end of a test session.


### Development

To install the project check it out from GitHub and run:

```
npm install
```

To watch changes during the development:

```
npm run watch
```

To run unit/functional tests:

```
npm test
npm e2e-test
```

There are also a number of environment variables that can be used when running
the tests locally. These include:

* `REAL_DEVICE` - set to anything truthy, makes the tests use real device capabilities
* `_FORCE_LOGS` - set to `1` to get the log output, not just spec
* `PLATFORM_VERSION` - change the version to run the tests against (defaults to `9.3`)
* `XCCONFIG_FILE` - specify where the xcode config file is for a real device run (if
  blank, and running a real device test, it will search for the first file in
  the root directory of the repo with the extension "xcconfig")
* `UICATALOG_REAL_DEVICE` - path to the real device build of UICatalog, in case
  the npm installed one is not built for real device<|MERGE_RESOLUTION|>--- conflicted
+++ resolved
@@ -25,13 +25,8 @@
 - Only macOS is supported as the host platform
 - Xcode and developer tools must be installed. Note, that usually some time is needed for the Appium team to pick up with the support of the most recent Xcode versions, especially beta ones (check [Xcode version support](#xcode-version-support) section below).
 - Connected real devices must be trusted, added to your developer profile and configured properly along with WebDriverAgent signing. Read [Real devices](#real-devices) section _carefully_ to set them up properly before running your tests.
-<<<<<<< HEAD
 - iOS/iPadOS 16 real devices require enabling developer mode. Please read [Enabling Developer Mode on a device](https://developer.apple.com/documentation/xcode/enabling-developer-mode-on-a-device) for more details. `devmodectl streaming` CLI on macOS 13+ and installing development signed app also help enabling the mode.
-- The minimum supported Xcode SDK version for the current driver snapshot is *10.2 (iOS 12.2)*. Consider using earlier releases of the driver (see [Xcode version support](#xcode-version-support) section below) if it is necessary to test older iOS versions on real devices. Also, it is highly recommended to always use the same major version of Xcode SDK, which was used to build the particular iOS/tvOS version on your real device under test (for example Xcode 11 for iOS 13, Xcode 12 for iOS 14, etc).
-=======
-    - Starting from iOS/iPadOS version iOS/iPadOS 16 real devices require enabling of _Developer Mode_ option in _Settings -> Privacy & Security_
 - Consider using earlier releases of the driver (check [Xcode version support](#xcode-version-support) section below) if it is necessary to test iOS versions older than the current iOS major version minus one on real devices. Also, it is highly recommended to always use the same major version of Xcode SDK, which was used to build the particular iOS/tvOS version on your real device under test (for example Xcode 11 for iOS 13, Xcode 12 for iOS 14, etc).
->>>>>>> 379da354
 - Web views must be debuggable in order to test them. If it is not possible to connect to your web view(s) using [Safari remote debugger](https://appletoolbox.com/use-web-inspector-debug-mobile-safari/) then XCUITest won't be able to connect to them as well.
 - Since version 3.33.0 (included into Appium 1.20.0+) of XCUITest driver the [Carthage](https://github.com/Carthage/Carthage) dependency *is not needed anymore*. Prior to that version it was required and could be installed using [brew](https://brew.sh/): `brew install carthage`.
 
