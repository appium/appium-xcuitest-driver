--- conflicted
+++ resolved
@@ -143,14 +143,9 @@
       npm run build;
     fi
 script:
-<<<<<<< HEAD
-  - if [ -n "$OPENCV" ]; then npm install opencv4nodejs; fi
-  - if [ "$TRAVIS_OS_NAME" = "osx" ]; then
-=======
   - if [ -n "$CLOUD" ]; then
       npm run mocha-parallel-tests -t 480000 --require build/test/env/env --recursive build/test/$TEST -g @skip-ci -i --exit;
     else
->>>>>>> 5427f9ea
       npm run lint;
       npm run mocha -- -t 480000 $RECURSIVE build/test/$TEST -g @skip-ci -i --exit;
     fi
