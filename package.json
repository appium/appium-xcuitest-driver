{
  "name": "appium-xcuitest-driver",
  "description": "Appium driver for iOS using XCUITest for backend",
  "keywords": [
    "appium",
    "ios",
    "webdriveragent",
    "xcuitest",
    "xctest"
  ],
  "version": "2.55.0",
  "author": "appium",
  "license": "Apache-2.0",
  "repository": {
    "type": "git",
    "url": "https://github.com/appium/appium-xcuitest-driver.git"
  },
  "bugs": {
    "url": "https://github.com/appium/appium-xcuitest-driver/issues"
  },
  "engines": [
    "node"
  ],
  "main": "./build/index.js",
  "bin": {},
  "directories": {
    "lib": "lib"
  },
  "dependencies": {
    "appium-base-driver": "^2.14.0",
    "appium-ios-driver": "^1.26.1",
<<<<<<< HEAD
    "appium-ios-simulator": "^2.5.0",
=======
    "appium-ios-simulator": "^2.6.0",
>>>>>>> 4af99a1e
    "appium-support": "^2.4.0",
    "appium-xcode": "^3.2.0",
    "asyncbox": "^2.3.1",
    "async-lock": "^1.0.0",
    "babel-runtime": "=5.8.24",
    "bluebird": "^3.1.1",
    "lodash": "^4.0.0",
    "node-simctl": "^3.10.0",
    "request": "^2.79.0",
    "request-promise": "^4.1.1",
    "source-map-support": "^0.4.0",
    "teen_process": "^1.7.1",
    "xmldom": "^0.1.27",
    "yargs": "^8.0.2"
  },
  "scripts": {
    "build": "gulp transpile",
    "mocha": "mocha",
    "prepublish": "gulp prepublish",
    "test": "gulp once",
    "e2e-test": "gulp e2e-test",
    "watch": "gulp watch",
    "coverage": "gulp coveralls",
    "precommit-msg": "echo 'Pre-commit checks...' && exit 0",
    "precommit-test": "REPORTER=dot gulp once",
    "lint": "gulp eslint"
  },
  "pre-commit": [
    "precommit-msg",
    "precommit-test"
  ],
  "devDependencies": {
    "appium-event-parser": "^1.0.0",
    "appium-gulp-plugins": "^2.2.0",
    "appium-test-support": "^0.4.0",
    "babel-eslint": "^7.1.1",
    "chai": "^3.0.0",
    "chai-as-promised": "^5.1.0",
    "eslint": "^3.18.0",
    "eslint-config-appium": "^2.0.1",
    "eslint-plugin-babel": "^3.3.0",
    "eslint-plugin-import": "^2.2.0",
    "eslint-plugin-mocha": "^4.7.0",
    "eslint-plugin-promise": "^3.3.1",
    "glob": "^7.1.0",
    "gulp": "^3.8.11",
    "ios-test-app": "^2.5.7",
    "ios-uicatalog": "^1.0.4",
    "mocha": "^3.4.2",
    "pem": "^1.8.3",
    "pre-commit": "^1.1.3",
    "sinon": "^1.17.4",
    "through2": "^2.0.0",
    "unzip": "^0.1.11",
    "wd": "^1.0.0"
  }
}<|MERGE_RESOLUTION|>--- conflicted
+++ resolved
@@ -29,11 +29,7 @@
   "dependencies": {
     "appium-base-driver": "^2.14.0",
     "appium-ios-driver": "^1.26.1",
-<<<<<<< HEAD
-    "appium-ios-simulator": "^2.5.0",
-=======
     "appium-ios-simulator": "^2.6.0",
->>>>>>> 4af99a1e
     "appium-support": "^2.4.0",
     "appium-xcode": "^3.2.0",
     "asyncbox": "^2.3.1",
