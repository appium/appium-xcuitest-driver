--- conflicted
+++ resolved
@@ -143,12 +143,7 @@
     "pngjs": "^6.0.0",
     "pre-commit": "^1.1.3",
     "semantic-release": "^17.1.2",
-<<<<<<< HEAD
-    "sinon": "^12.0.0",
+    "sinon": "^13.0.0",
     "webdriverio": "^7.0.0"
-=======
-    "sinon": "^13.0.0",
-    "wd": "^1.5.0"
->>>>>>> d1a72ca9
   }
 }