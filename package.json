{
  "name": "appium-xcuitest-driver",
  "description": "Appium driver for iOS using XCUITest for backend",
  "keywords": [
    "appium",
    "ios",
    "webdriveragent",
    "xcuitest",
    "xctest"
  ],
  "version": "9.7.0",
  "author": "Appium Contributors",
  "license": "Apache-2.0",
  "repository": {
    "type": "git",
    "url": "https://github.com/appium/appium-xcuitest-driver.git"
  },
  "bugs": {
    "url": "https://github.com/appium/appium-xcuitest-driver/issues"
  },
  "engines": {
    "node": ">=16",
    "npm": ">=8"
  },
  "appium": {
    "driverName": "xcuitest",
    "automationName": "XCUITest",
    "platformNames": [
      "iOS",
      "tvOS"
    ],
    "mainClass": "XCUITestDriver",
    "scripts": {
      "build-wda": "./scripts/build-wda.js",
      "open-wda": "./scripts/open-wda.js",
      "tunnel-creation": "./scripts/tunnel-creation.mjs"
    },
    "schema": {
      "$schema": "http://json-schema.org/draft-07/schema",
      "type": "object",
      "properties": {
        "webdriveragent-port": {
          "appiumCliDest": "wdaLocalPort",
          "default": 8100,
          "description": "Local port used for communication with WebDriverAgent",
          "maximum": 65535,
          "minimum": 1,
          "type": "integer"
        }
      },
      "additionalProperties": false,
      "title": "XCUITest Driver Configuration",
      "description": "Appium configuration schema for the XCUITest driver."
    },
    "doctor": {
      "checks": [
        "./build/lib/doctor/required-checks.js",
        "./build/lib/doctor/optional-checks.js"
      ]
    }
  },
  "main": "./build/index.js",
  "bin": {},
  "directories": {
    "lib": "lib"
  },
  "files": [
    "index.js",
    "lib",
    "scripts",
    "build/index.js",
    "build/lib",
    "!.DS_Store",
    "CHANGELOG.md",
    "LICENSE",
    "npm-shrinkwrap.json"
  ],
  "types": "./build/index.d.ts",
  "dependencies": {
    "@colors/colors": "^1.6.0",
    "appium-idb": "^1.6.13",
    "appium-ios-device": "^2.8.0",
    "appium-ios-simulator": "^6.2.2",
    "appium-remote-debugger": "^12.2.0",
    "appium-webdriveragent": "^9.11.0",
    "appium-xcode": "^5.1.4",
    "async-lock": "^1.4.0",
    "asyncbox": "^3.0.0",
    "bluebird": "^3.7.2",
    "css-selector-parser": "^3.0.0",
    "js2xmlparser2": "^0.x",
    "lodash": "^4.17.21",
    "lru-cache": "^10.0.0",
    "moment": "^2.29.4",
    "moment-timezone": "^0.x",
    "node-simctl": "^7.7.1",
    "portscanner": "^2.2.0",
    "semver": "^7.5.4",
    "source-map-support": "^0.x",
    "teen_process": "^2.2.0",
    "ws": "^8.13.0",
<<<<<<< HEAD
    "appium-ios-remotexpc": "file:../appium-ios-remotexpc"
=======
    "winston": "3.17.0"
>>>>>>> 82575721
  },
  "scripts": {
    "build": "tsc -b",
    "clean": "npm run build -- --clean",
    "dev": "npm run build -- --watch",
    "build:docs": "appium-docs build",
    "dev:docs": "appium-docs build --serve",
    "publish:docs": "appium-docs build --deploy --push -b docs-site -m 'docs: auto-build docs for appium-xcuitest-driver@%s' --alias latest",
    "lint": "eslint .",
    "lint:commit": "commitlint",
    "lint:fix": "npm run lint -- --fix",
    "format": "prettier -w ./lib",
    "install-docs-deps": "appium-docs init --no-mkdocs",
    "prepare": "npm run rebuild",
    "rebuild": "npm run clean; npm run build",
    "test": "mocha --exit --timeout 1m \"./test/unit/**/*-specs.js\"",
    "e2e-test": "mocha --exit --timeout 10m \"./test/functional/**/*-specs.js\"",
    "e2e-test:basic": "mocha \"./test/functional/basic\" --exit --timeout 10m",
    "e2e-test:device": "mocha \"./test/functional/device\" --exit --timeout 10m",
    "e2e-test:driver": "mocha \"./test/functional/driver\" --exit --timeout 10m",
    "e2e-test:long": "mocha \"./test/functional/long\" --exit --timeout 10m",
    "e2e-test:parallel": "mocha \"./test/functional/parallel\" --exit --timeout 10m",
    "e2e-test:web": "mocha \"./test/functional/web\" --exit --timeout 10m",
    "e2e-test:native-web-tap": "mocha \"./test/functional/web/safari-nativewebtap-e2e-specs.js\" --exit --timeout 10m",
    "start": "appium --relaxed-security --port 4567 --keep-alive-timeout 1200"
  },
  "prettier": {
    "bracketSpacing": false,
    "printWidth": 100,
    "singleQuote": true
  },
  "peerDependencies": {
    "appium": "^2.5.4"
  },
  "devDependencies": {
    "@appium/docutils": "^1.0.2",
    "@appium/eslint-config-appium-ts": "^1.0.0",
    "@appium/test-support": "^3.0.20",
    "@appium/tsconfig": "^0.x",
    "@appium/types": "^0.x",
    "@semantic-release/changelog": "^6.0.3",
    "@semantic-release/git": "^10.0.1",
    "@types/bluebird": "^3.5.38",
    "@types/lodash": "^4.14.196",
    "@types/mocha": "^10.0.1",
    "@types/node": "^24.0.1",
    "@types/portscanner": "^2.1.1",
    "@types/teen_process": "^2.0.1",
    "axios": "^1.4.0",
    "chai": "^5.1.1",
    "chai-as-promised": "^8.0.0",
    "conventional-changelog-conventionalcommits": "^9.0.0",
    "mocha": "^11.0.1",
    "mocha-junit-reporter": "^2.2.1",
    "mocha-multi-reporters": "^1.5.1",
    "pem": "^1.14.8",
    "prettier": "^3.0.0",
    "rimraf": "^5.0.1",
    "semantic-release": "^24.0.0",
    "sharp": "^0.x",
    "sinon": "^20.0.0",
    "ts-node": "^10.9.1",
    "type-fest": "^4.1.0",
    "typescript": "^5.4.2",
    "webdriverio": "^9.4.1"
  },
  "overrides": {
    "http-cache-semantics": "4.1.1"
  }
}<|MERGE_RESOLUTION|>--- conflicted
+++ resolved
@@ -99,11 +99,7 @@
     "source-map-support": "^0.x",
     "teen_process": "^2.2.0",
     "ws": "^8.13.0",
-<<<<<<< HEAD
-    "appium-ios-remotexpc": "file:../appium-ios-remotexpc"
-=======
     "winston": "3.17.0"
->>>>>>> 82575721
   },
   "scripts": {
     "build": "tsc -b",
