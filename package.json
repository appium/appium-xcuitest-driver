{
  "name": "appium-xcuitest-driver",
  "description": "Appium driver for iOS using XCUITest for backend",
  "keywords": [
    "appium",
    "ios",
    "webdriveragent",
    "xcuitest",
    "xctest"
  ],
  "version": "3.30.0",
  "author": "appium",
  "license": "Apache-2.0",
  "repository": {
    "type": "git",
    "url": "https://github.com/appium/appium-xcuitest-driver.git"
  },
  "bugs": {
    "url": "https://github.com/appium/appium-xcuitest-driver/issues"
  },
  "engines": [
    "node"
  ],
  "appium": {
    "driverName": "xcuitest",
    "automationName": "XCUITest",
    "platformNames": [
      "iOS"
    ],
    "mainClass": "XCUITestDriver"
  },
  "main": "./build/index.js",
  "bin": {},
  "directories": {
    "lib": "lib"
  },
  "files": [
    "index.js",
    "lib",
    "build/index.js",
    "build/lib",
    "WebDriverAgent",
    "!.DS_Store"
  ],
  "dependencies": {
    "@babel/runtime": "^7.0.0",
    "appium-base-driver": "^7.0.0",
    "appium-idb": "^0.5.0",
    "appium-ios-device": "^1.5.0",
    "appium-ios-driver": "^4.8.0",
    "appium-ios-simulator": "^3.25.1",
    "appium-remote-debugger": "^8.13.0",
    "appium-support": "^2.47.1",
<<<<<<< HEAD
    "appium-webdriveragent": "^2.23.1",
=======
    "appium-webdriveragent": "^2.22.2",
>>>>>>> 342d929f
    "appium-xcode": "^3.8.0",
    "async-lock": "^1.0.0",
    "asyncbox": "^2.3.1",
    "bluebird": "^3.1.1",
    "js2xmlparser2": "^0.2.0",
    "lodash": "^4.17.10",
    "moment": "^2.24.0",
    "moment-timezone": "0.5.31",
    "node-simctl": "^6.4.0",
    "portscanner": "2.2.0",
    "semver": "^7.0.0",
    "source-map-support": "^0.5.5",
    "teen_process": "^1.14.0",
    "ws": "^7.0.0",
    "xmldom": "^0.3.0",
    "yargs": "^16.0.3"
  },
  "scripts": {
    "clean": "rm -rf node_modules && rm -f package-lock.json && npm install",
    "build": "gulp transpile",
    "mocha": "mocha",
    "prepare": "gulp prepublish",
    "test": "gulp once",
    "e2e-test": "gulp e2e-test",
    "e2e-test:basic": "npm run build && _FORCE_LOGS=1 npm run mocha -- -t 0 -R spec build/test/functional/basic --exit",
    "e2e-test:device": "npm run build && _FORCE_LOGS=1 npm run mocha -- -t 0 -R spec build/test/functional/device --exit",
    "e2e-test:driver": "npm run build && _FORCE_LOGS=1 npm run mocha -- -t 0 -R spec build/test/functional/driver --exit",
    "e2e-test:long": "npm run build && _FORCE_LOGS=1 npm run mocha -- -t 0 -R spec build/test/functional/long --exit",
    "e2e-test:parallel": "npm run build && _FORCE_LOGS=1 npm run mocha -- -t 0 -R spec build/test/functional/parallel --exit",
    "e2e-test:web": "npm run build && _FORCE_LOGS=1 npm run mocha -- -t 0 -R spec build/test/functional/web --exit",
    "e2e-test:native-web-tap": "npm run build && _FORCE_LOGS=1 ALL_DEVICES=1 npm run mocha -- -t 0 -R spec build/test/functional/web/safari-nativewebtap-e2e-specs.js --exit",
    "watch": "gulp watch",
    "coverage": "gulp coveralls",
    "precommit-msg": "echo 'Pre-commit checks...' && exit 0",
    "precommit-test": "REPORTER=dot gulp once",
    "lint": "gulp lint",
    "lint:fix": "gulp eslint --fix"
  },
  "pre-commit": [
    "precommit-msg",
    "precommit-test"
  ],
  "devDependencies": {
    "@semantic-release/git": "^9.0.0",
    "appium-event-parser": "^1.0.0",
    "appium-gulp-plugins": "^5.4.0",
    "appium-test-support": "^1.0.0",
    "axios": "^0.20.0",
    "chai": "^4.1.2",
    "chai-as-promised": "^7.1.1",
    "chai-subset": "^1.6.0",
    "eslint-config-appium": "^4.5.0",
    "glob": "^7.1.0",
    "gulp": "^4.0.0",
    "ios-test-app": "^3.0.0",
    "ios-uicatalog": "^3.5.0",
    "mocha": "^8.0.1",
    "mocha-junit-reporter": "^2.0.0",
    "mocha-multi-reporters": "^1.1.7",
    "pem": "^1.8.3",
    "pngjs": "^5.0.0",
    "pre-commit": "^1.1.3",
    "semantic-release": "^17.1.2",
    "sinon": "^9.0.0",
    "wd": "^1.5.0"
  }
}<|MERGE_RESOLUTION|>--- conflicted
+++ resolved
@@ -51,11 +51,7 @@
     "appium-ios-simulator": "^3.25.1",
     "appium-remote-debugger": "^8.13.0",
     "appium-support": "^2.47.1",
-<<<<<<< HEAD
     "appium-webdriveragent": "^2.23.1",
-=======
-    "appium-webdriveragent": "^2.22.2",
->>>>>>> 342d929f
     "appium-xcode": "^3.8.0",
     "async-lock": "^1.0.0",
     "asyncbox": "^2.3.1",
