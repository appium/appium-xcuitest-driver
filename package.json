{
  "name": "appium-xcuitest-driver",
  "description": "Appium driver for iOS using XCUITest for backend",
  "keywords": [
    "appium",
    "ios",
    "webdriveragent",
    "xcuitest",
    "xctest"
  ],
<<<<<<< HEAD
  "version": "10.0.0-beta.0",
=======
  "version": "9.10.0",
>>>>>>> 7fcf3b8a
  "author": "Appium Contributors",
  "license": "Apache-2.0",
  "repository": {
    "type": "git",
    "url": "https://github.com/appium/appium-xcuitest-driver.git"
  },
  "bugs": {
    "url": "https://github.com/appium/appium-xcuitest-driver/issues"
  },
  "engines": {
    "node": ">=20",
    "npm": ">=10"
  },
  "appium": {
    "driverName": "xcuitest",
    "automationName": "XCUITest",
    "platformNames": [
      "iOS",
      "tvOS"
    ],
    "mainClass": "XCUITestDriver",
    "scripts": {
      "build-wda": "./scripts/build-wda.js",
      "open-wda": "./scripts/open-wda.js",
      "tunnel-creation": "./scripts/tunnel-creation.mjs",
      "download-wda-sim": "./scripts/download-wda-sim.mjs"
    },
    "schema": {
      "$schema": "http://json-schema.org/draft-07/schema",
      "type": "object",
      "properties": {
        "webdriveragent-port": {
          "appiumCliDest": "wdaLocalPort",
          "default": 8100,
          "description": "Local port used for communication with WebDriverAgent",
          "maximum": 65535,
          "minimum": 1,
          "type": "integer"
        }
      },
      "additionalProperties": false,
      "title": "XCUITest Driver Configuration",
      "description": "Appium configuration schema for the XCUITest driver."
    },
    "doctor": {
      "checks": [
        "./build/lib/doctor/required-checks.js",
        "./build/lib/doctor/optional-checks.js"
      ]
    }
  },
  "main": "./build/index.js",
  "bin": {},
  "directories": {
    "lib": "lib"
  },
  "files": [
    "index.js",
    "lib",
    "scripts",
    "build/index.js",
    "build/lib",
    "!.DS_Store",
    "CHANGELOG.md",
    "LICENSE",
    "npm-shrinkwrap.json"
  ],
  "types": "./build/index.d.ts",
  "dependencies": {
    "@appium/strongbox": "^0.x",
    "@colors/colors": "^1.6.0",
    "appium-idb": "^1.6.13",
    "appium-ios-device": "^2.8.0",
    "appium-ios-simulator": "^6.2.2",
    "appium-ios-remotexpc": "^0.x",
    "appium-remote-debugger": "^13.1.0",
    "appium-webdriveragent": "^9.11.0",
    "appium-xcode": "^5.1.4",
    "async-lock": "^1.4.0",
    "asyncbox": "^3.0.0",
    "bluebird": "^3.7.2",
    "css-selector-parser": "^3.0.0",
    "js2xmlparser2": "^0.x",
    "lodash": "^4.17.21",
    "lru-cache": "^10.0.0",
    "moment": "^2.29.4",
    "moment-timezone": "^0.x",
    "node-simctl": "^7.7.1",
    "portscanner": "^2.2.0",
    "semver": "^7.5.4",
    "source-map-support": "^0.x",
    "teen_process": "^2.2.0",
    "winston": "3.17.0",
    "ws": "^8.13.0"
  },
  "scripts": {
    "build": "tsc -b",
    "clean": "npm run build -- --clean",
    "dev": "npm run build -- --watch",
    "build:docs": "appium-docs build",
    "dev:docs": "appium-docs build --serve",
    "publish:docs": "appium-docs build --deploy --push -b docs-site -m 'docs: auto-build docs for appium-xcuitest-driver@%s' --alias latest",
    "lint": "eslint .",
    "lint:commit": "commitlint",
    "lint:fix": "npm run lint -- --fix",
    "format": "prettier -w ./lib",
    "install-docs-deps": "appium-docs init --no-mkdocs",
    "prepare": "npm run rebuild",
    "rebuild": "npm run clean; npm run build",
    "test": "mocha --exit --timeout 1m \"./test/unit/**/*-specs.js\"",
    "e2e-test": "mocha --exit --timeout 10m \"./test/functional/**/*-specs.js\"",
    "e2e-test:basic": "mocha \"./test/functional/basic\" --exit --timeout 10m",
    "e2e-test:device": "mocha \"./test/functional/device\" --exit --timeout 10m",
    "e2e-test:driver": "mocha \"./test/functional/driver\" --exit --timeout 10m",
    "e2e-test:long": "mocha \"./test/functional/long\" --exit --timeout 10m",
    "e2e-test:parallel": "mocha \"./test/functional/parallel\" --exit --timeout 10m",
    "e2e-test:web": "mocha \"./test/functional/web\" --exit --timeout 10m",
    "e2e-test:native-web-tap": "mocha \"./test/functional/web/safari-nativewebtap-e2e-specs.js\" --exit --timeout 10m",
    "start": "appium --relaxed-security --port 4567 --keep-alive-timeout 1200"
  },
  "prettier": {
    "bracketSpacing": false,
    "printWidth": 100,
    "singleQuote": true
  },
  "peerDependencies": {
    "appium": "^3.0.0-beta.1"
  },
  "devDependencies": {
    "@appium/docutils": "^1.0.2",
    "@appium/eslint-config-appium-ts": "^1.0.0",
    "@appium/test-support": "^3.0.20",
    "@appium/tsconfig": "^0.x",
    "@appium/types": "^0.x",
    "@semantic-release/changelog": "^6.0.3",
    "@semantic-release/git": "^10.0.1",
    "@types/bluebird": "^3.5.38",
    "@types/lodash": "^4.14.196",
    "@types/mocha": "^10.0.1",
    "@types/node": "^24.0.1",
    "@types/portscanner": "^2.1.1",
    "@types/teen_process": "^2.0.1",
    "axios": "^1.4.0",
    "chai": "^5.1.1",
    "chai-as-promised": "^8.0.0",
    "conventional-changelog-conventionalcommits": "^9.0.0",
    "mocha": "^11.0.1",
    "mocha-junit-reporter": "^2.2.1",
    "mocha-multi-reporters": "^1.5.1",
    "pem": "^1.14.8",
    "prettier": "^3.0.0",
    "rimraf": "^5.0.1",
    "semantic-release": "^24.0.0",
    "sharp": "^0.x",
    "sinon": "^21.0.0",
    "ts-node": "^10.9.1",
    "type-fest": "^4.1.0",
    "typescript": "^5.4.2",
    "webdriverio": "^9.4.1"
  },
  "overrides": {
    "http-cache-semantics": "4.1.1"
  },
  "publishConfig": {
    "access": "public",
    "tag": "beta"
  }
}<|MERGE_RESOLUTION|>--- conflicted
+++ resolved
@@ -8,11 +8,7 @@
     "xcuitest",
     "xctest"
   ],
-<<<<<<< HEAD
   "version": "10.0.0-beta.0",
-=======
-  "version": "9.10.0",
->>>>>>> 7fcf3b8a
   "author": "Appium Contributors",
   "license": "Apache-2.0",
   "repository": {
