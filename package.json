--- conflicted
+++ resolved
@@ -84,12 +84,8 @@
     "appium-idb": "^1.6.13",
     "appium-ios-device": "^2.8.0",
     "appium-ios-simulator": "^6.2.2",
-<<<<<<< HEAD
     "appium-ios-remotexpc": "^0.1.0",
-    "appium-remote-debugger": "^12.2.8",
-=======
     "appium-remote-debugger": "^13.1.0",
->>>>>>> 0e806f8d
     "appium-webdriveragent": "^9.11.0",
     "appium-xcode": "^5.1.4",
     "async-lock": "^1.4.0",
