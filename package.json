{
  "name": "appium-xcuitest-driver",
  "description": "Appium driver for iOS using XCUITest for backend",
  "keywords": [
    "appium",
    "ios",
    "webdriveragent",
    "xcuitest",
    "xctest"
  ],
  "version": "3.14.0",
  "author": "appium",
  "license": "Apache-2.0",
  "repository": {
    "type": "git",
    "url": "https://github.com/appium/appium-xcuitest-driver.git"
  },
  "bugs": {
    "url": "https://github.com/appium/appium-xcuitest-driver/issues"
  },
  "engines": [
    "node"
  ],
  "appium": {
    "driverName": "xcuitest",
    "automationName": "XCUITest",
    "platformNames": [
      "iOS"
    ],
    "mainClass": "XCUITestDriver"
  },
  "main": "./build/index.js",
  "bin": {},
  "directories": {
    "lib": "lib"
  },
  "files": [
    "index.js",
    "lib",
    "build/index.js",
    "build/lib",
    "WebDriverAgent",
    "!.DS_Store"
  ],
  "dependencies": {
    "@babel/runtime": "^7.0.0",
    "appium-base-driver": "^5.1.0",
    "appium-idb": "^0",
    "appium-ios-device": "^1.4.0",
    "appium-ios-driver": "^4.0.0",
    "appium-ios-simulator": "^3.16.0",
    "appium-remote-debugger": "^8.2.0",
    "appium-support": "^2.37.0",
    "appium-webdriveragent": "^2.3.2",
    "appium-xcode": "^3.8.0",
    "async-lock": "^1.0.0",
    "asyncbox": "^2.3.1",
    "bluebird": "^3.1.1",
    "js2xmlparser2": "^0.2.0",
    "lodash": "^4.17.10",
    "moment": "^2.24.0",
    "node-simctl": "^5.0.1",
    "pluralize": "^8.0.0",
    "portscanner": "2.2.0",
    "request": "^2.79.0",
    "request-promise": "^4.1.1",
    "semver": "^7.0.0",
    "source-map-support": "^0.5.5",
    "teen_process": "^1.14.0",
    "uuid-js": "^0.7.5",
    "ws": "^7.0.0",
    "xmldom": "^0.2.0",
    "yargs": "^15.0.1"
  },
  "scripts": {
    "clean": "rm -rf node_modules && rm -f package-lock.json && npm install",
    "build": "gulp transpile",
    "mocha": "mocha",
    "prepare": "gulp prepublish",
    "test": "gulp once",
    "e2e-test": "gulp e2e-test",
    "e2e-test:basic": "npm run build && _FORCE_LOGS=1 npm run mocha -- -t 0 -R spec build/test/functional/basic --exit",
    "e2e-test:device": "npm run build && _FORCE_LOGS=1 npm run mocha -- -t 0 -R spec build/test/functional/device --exit",
    "e2e-test:driver": "npm run build && _FORCE_LOGS=1 npm run mocha -- -t 0 -R spec build/test/functional/driver --exit",
    "e2e-test:long": "npm run build && _FORCE_LOGS=1 npm run mocha -- -t 0 -R spec build/test/functional/long --exit",
    "e2e-test:parallel": "npm run build && _FORCE_LOGS=1 npm run mocha -- -t 0 -R spec build/test/functional/parallel --exit",
    "e2e-test:web": "npm run build && _FORCE_LOGS=1 npm run mocha -- -t 0 -R spec build/test/functional/web --exit",
    "e2e-test:native-web-tap": "npm run build && _FORCE_LOGS=1 ALL_DEVICES=1 npm run mocha -- -t 0 -R spec build/test/functional/web/safari-nativewebtap-e2e-specs.js --exit",
    "watch": "gulp watch",
    "coverage": "gulp coveralls",
    "precommit-msg": "echo 'Pre-commit checks...' && exit 0",
    "precommit-test": "REPORTER=dot gulp once",
    "lint": "gulp lint",
    "lint:fix": "gulp eslint --fix"
  },
  "pre-commit": [
    "precommit-msg",
    "precommit-test"
  ],
  "devDependencies": {
    "ajv": "^6.5.3",
    "appium-event-parser": "^1.0.0",
<<<<<<< HEAD
    "appium-gulp-plugins": "^5.1.0",
=======
    "appium-gulp-plugins": "^5.1.1",
>>>>>>> 2b6f1ac3
    "appium-test-support": "^1.0.0",
    "chai": "^4.1.2",
    "chai-as-promised": "^7.1.1",
    "chai-subset": "^1.6.0",
    "eslint-config-appium": "^4.0.1",
    "glob": "^7.1.0",
    "gulp": "^4.0.0",
    "ios-test-app": "^3.0.0",
    "ios-uicatalog": "^3.5.0",
    "mocha": "^7.0.1",
    "mocha-junit-reporter": "^1.23.1",
    "mocha-multi-reporters": "^1.1.7",
    "pem": "^1.8.3",
    "pngjs": "^3.3.1",
    "pre-commit": "^1.1.3",
    "sinon": "^8.0.0",
    "wd": "^1.5.0"
  },
  "greenkeeper": {
    "ignore": []
  }
}<|MERGE_RESOLUTION|>--- conflicted
+++ resolved
@@ -100,11 +100,7 @@
   "devDependencies": {
     "ajv": "^6.5.3",
     "appium-event-parser": "^1.0.0",
-<<<<<<< HEAD
-    "appium-gulp-plugins": "^5.1.0",
-=======
     "appium-gulp-plugins": "^5.1.1",
->>>>>>> 2b6f1ac3
     "appium-test-support": "^1.0.0",
     "chai": "^4.1.2",
     "chai-as-promised": "^7.1.1",
