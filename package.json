{
  "name": "appium-xcuitest-driver",
  "description": "Appium driver for iOS using XCUITest for backend",
  "keywords": [
    "appium",
    "ios",
    "webdriveragent",
    "xcuitest",
    "xctest"
  ],
<<<<<<< HEAD
  "version": "9.9.2",
=======
  "version": "9.9.4",
>>>>>>> 708c33ac
  "author": "Appium Contributors",
  "license": "Apache-2.0",
  "repository": {
    "type": "git",
    "url": "https://github.com/appium/appium-xcuitest-driver.git"
  },
  "bugs": {
    "url": "https://github.com/appium/appium-xcuitest-driver/issues"
  },
  "engines": {
    "node": ">=16",
    "npm": ">=8"
  },
  "appium": {
    "driverName": "xcuitest",
    "automationName": "XCUITest",
    "platformNames": [
      "iOS",
      "tvOS"
    ],
    "mainClass": "XCUITestDriver",
    "scripts": {
      "build-wda": "./scripts/build-wda.js",
      "open-wda": "./scripts/open-wda.js",
      "tunnel-creation": "./scripts/tunnel-creation.mjs",
      "download-wda-sim": "./scripts/download-wda-sim.mjs"
    },
    "schema": {
      "$schema": "http://json-schema.org/draft-07/schema",
      "type": "object",
      "properties": {
        "webdriveragent-port": {
          "appiumCliDest": "wdaLocalPort",
          "default": 8100,
          "description": "Local port used for communication with WebDriverAgent",
          "maximum": 65535,
          "minimum": 1,
          "type": "integer"
        }
      },
      "additionalProperties": false,
      "title": "XCUITest Driver Configuration",
      "description": "Appium configuration schema for the XCUITest driver."
    },
    "doctor": {
      "checks": [
        "./build/lib/doctor/required-checks.js",
        "./build/lib/doctor/optional-checks.js"
      ]
    }
  },
  "main": "./build/index.js",
  "bin": {},
  "directories": {
    "lib": "lib"
  },
  "files": [
    "index.js",
    "lib",
    "scripts",
    "build/index.js",
    "build/lib",
    "!.DS_Store",
    "CHANGELOG.md",
    "LICENSE",
    "npm-shrinkwrap.json"
  ],
  "types": "./build/index.d.ts",
  "dependencies": {
    "@appium/strongbox": "^0.x",
    "@appium/support": "^6.1.1",
    "@colors/colors": "^1.6.0",
    "appium-idb": "^1.6.13",
    "appium-ios-device": "^2.8.0",
    "appium-ios-simulator": "^6.2.2",
<<<<<<< HEAD
    "appium-ios-remotexpc": "^0.1.0",
    "appium-remote-debugger": "^12.2.6",
=======
    "appium-remote-debugger": "^12.2.8",
>>>>>>> 708c33ac
    "appium-webdriveragent": "^9.11.0",
    "appium-xcode": "^5.1.4",
    "async-lock": "^1.4.0",
    "asyncbox": "^3.0.0",
    "bluebird": "^3.7.2",
    "css-selector-parser": "^3.0.0",
    "js2xmlparser2": "^0.x",
    "lodash": "^4.17.21",
    "lru-cache": "^10.0.0",
    "moment": "^2.29.4",
    "moment-timezone": "^0.x",
    "node-simctl": "^7.7.1",
    "portscanner": "^2.2.0",
    "semver": "^7.5.4",
    "source-map-support": "^0.x",
    "teen_process": "^2.2.0",
    "winston": "3.17.0",
    "ws": "^8.13.0"
  },
  "scripts": {
    "build": "tsc -b",
    "clean": "npm run build -- --clean",
    "dev": "npm run build -- --watch",
    "build:docs": "appium-docs build",
    "dev:docs": "appium-docs build --serve",
    "publish:docs": "appium-docs build --deploy --push -b docs-site -m 'docs: auto-build docs for appium-xcuitest-driver@%s' --alias latest",
    "lint": "eslint .",
    "lint:commit": "commitlint",
    "lint:fix": "npm run lint -- --fix",
    "format": "prettier -w ./lib",
    "install-docs-deps": "appium-docs init --no-mkdocs",
    "prepare": "npm run rebuild",
    "rebuild": "npm run clean; npm run build",
    "test": "mocha --exit --timeout 1m \"./test/unit/**/*-specs.js\"",
    "e2e-test": "mocha --exit --timeout 10m \"./test/functional/**/*-specs.js\"",
    "e2e-test:basic": "mocha \"./test/functional/basic\" --exit --timeout 10m",
    "e2e-test:device": "mocha \"./test/functional/device\" --exit --timeout 10m",
    "e2e-test:driver": "mocha \"./test/functional/driver\" --exit --timeout 10m",
    "e2e-test:long": "mocha \"./test/functional/long\" --exit --timeout 10m",
    "e2e-test:parallel": "mocha \"./test/functional/parallel\" --exit --timeout 10m",
    "e2e-test:web": "mocha \"./test/functional/web\" --exit --timeout 10m",
    "e2e-test:native-web-tap": "mocha \"./test/functional/web/safari-nativewebtap-e2e-specs.js\" --exit --timeout 10m",
    "start": "appium --relaxed-security --port 4567 --keep-alive-timeout 1200"
  },
  "prettier": {
    "bracketSpacing": false,
    "printWidth": 100,
    "singleQuote": true
  },
  "peerDependencies": {
    "appium": "^2.5.4"
  },
  "devDependencies": {
    "@appium/docutils": "^1.0.2",
    "@appium/eslint-config-appium-ts": "^1.0.0",
    "@appium/test-support": "^3.0.20",
    "@appium/tsconfig": "^0.x",
    "@appium/types": "^0.x",
    "@semantic-release/changelog": "^6.0.3",
    "@semantic-release/git": "^10.0.1",
    "@types/bluebird": "^3.5.38",
    "@types/lodash": "^4.14.196",
    "@types/mocha": "^10.0.1",
    "@types/node": "^24.0.1",
    "@types/portscanner": "^2.1.1",
    "@types/teen_process": "^2.0.1",
    "axios": "^1.4.0",
    "chai": "^5.1.1",
    "chai-as-promised": "^8.0.0",
    "conventional-changelog-conventionalcommits": "^9.0.0",
    "mocha": "^11.0.1",
    "mocha-junit-reporter": "^2.2.1",
    "mocha-multi-reporters": "^1.5.1",
    "pem": "^1.14.8",
    "prettier": "^3.0.0",
    "rimraf": "^5.0.1",
    "semantic-release": "^24.0.0",
    "sharp": "^0.x",
    "sinon": "^21.0.0",
    "ts-node": "^10.9.1",
    "type-fest": "^4.1.0",
    "typescript": "^5.4.2",
    "webdriverio": "^9.4.1"
  },
  "overrides": {
    "http-cache-semantics": "4.1.1"
  }
}<|MERGE_RESOLUTION|>--- conflicted
+++ resolved
@@ -8,11 +8,7 @@
     "xcuitest",
     "xctest"
   ],
-<<<<<<< HEAD
-  "version": "9.9.2",
-=======
   "version": "9.9.4",
->>>>>>> 708c33ac
   "author": "Appium Contributors",
   "license": "Apache-2.0",
   "repository": {
@@ -88,12 +84,8 @@
     "appium-idb": "^1.6.13",
     "appium-ios-device": "^2.8.0",
     "appium-ios-simulator": "^6.2.2",
-<<<<<<< HEAD
     "appium-ios-remotexpc": "^0.1.0",
-    "appium-remote-debugger": "^12.2.6",
-=======
     "appium-remote-debugger": "^12.2.8",
->>>>>>> 708c33ac
     "appium-webdriveragent": "^9.11.0",
     "appium-xcode": "^5.1.4",
     "async-lock": "^1.4.0",
