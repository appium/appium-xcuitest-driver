{
  "name": "appium-xcuitest-driver",
  "description": "Appium driver for iOS using XCUITest for backend",
  "keywords": [
    "appium",
    "ios",
    "webdriveragent",
    "xcuitest",
    "xctest"
  ],
  "version": "2.77.0",
  "author": "appium",
  "license": "Apache-2.0",
  "repository": {
    "type": "git",
    "url": "https://github.com/appium/appium-xcuitest-driver.git"
  },
  "bugs": {
    "url": "https://github.com/appium/appium-xcuitest-driver/issues"
  },
  "engines": [
    "node"
  ],
  "main": "./build/index.js",
  "bin": {},
  "directories": {
    "lib": "lib"
  },
  "dependencies": {
<<<<<<< HEAD
    "appium-base-driver": "^2.20.3",
    "appium-ios-driver": "^2.2.1",
=======
    "appium-base-driver": "^2.28.0",
    "appium-ios-driver": "^2.2.0",
>>>>>>> beb43870
    "appium-ios-simulator": "^2.9.0",
    "appium-remote-debugger": "^3.10.0",
    "appium-support": "^2.13.0",
    "appium-xcode": "^3.2.0",
    "async-lock": "^1.0.0",
    "asyncbox": "^2.3.1",
    "babel-runtime": "=5.8.24",
    "bluebird": "^3.1.1",
    "js2xmlparser2": "^0.2.0",
    "lodash": "^4.0.0",
    "node-simctl": "^3.10.0",
    "request": "^2.79.0",
    "request-promise": "^4.1.1",
    "source-map-support": "^0.4.0",
    "teen_process": "^1.7.1",
    "uuid-js": "^0.7.5",
    "ws": "^5.0.0",
    "xmldom": "^0.1.27",
    "yargs": "^8.0.2",
    "x509": "^0.3.3"
  },
  "scripts": {
    "build": "gulp transpile",
    "mocha": "mocha",
    "prepublish": "gulp prepublish",
    "test": "gulp once",
    "e2e-test": "gulp e2e-test",
    "watch": "gulp watch",
    "coverage": "gulp coveralls",
    "precommit-msg": "echo 'Pre-commit checks...' && exit 0",
    "precommit-test": "REPORTER=dot gulp once",
    "lint": "gulp eslint",
    "lint:fix": "gulp eslint --fix"
  },
  "pre-commit": [
    "precommit-msg",
    "precommit-test"
  ],
  "devDependencies": {
    "appium-event-parser": "^1.0.0",
    "appium-gulp-plugins": "^2.2.0",
    "appium-test-support": "^1.0.0",
    "babel-eslint": "^7.1.1",
    "chai": "^3.0.0",
    "chai-as-promised": "^5.1.0",
    "eslint": "^3.18.0",
    "eslint-config-appium": "^2.0.1",
    "eslint-plugin-babel": "^3.3.0",
    "eslint-plugin-import": "^2.2.0",
    "eslint-plugin-mocha": "^4.7.0",
    "eslint-plugin-promise": "^3.3.1",
    "glob": "^7.1.0",
    "gulp": "^3.8.11",
    "ios-test-app": "^2.5.7",
    "ios-uicatalog": "^1.0.4",
    "mocha": "^3.4.2",
    "pem": "^1.8.3",
    "pngjs": "^3.3.1",
    "pre-commit": "^1.1.3",
    "sinon": "^1.17.4",
    "through2": "^2.0.0",
    "unzip": "^0.1.11",
    "wd": "^1.5.0"
  }
}<|MERGE_RESOLUTION|>--- conflicted
+++ resolved
@@ -27,13 +27,8 @@
     "lib": "lib"
   },
   "dependencies": {
-<<<<<<< HEAD
-    "appium-base-driver": "^2.20.3",
+    "appium-base-driver": "^2.28.0",
     "appium-ios-driver": "^2.2.1",
-=======
-    "appium-base-driver": "^2.28.0",
-    "appium-ios-driver": "^2.2.0",
->>>>>>> beb43870
     "appium-ios-simulator": "^2.9.0",
     "appium-remote-debugger": "^3.10.0",
     "appium-support": "^2.13.0",
