{
  "name": "appium-xcuitest-driver",
  "description": "Appium driver for iOS using XCUITest for backend",
  "keywords": [
    "appium",
    "ios",
    "webdriveragent",
    "xcuitest",
    "xctest"
  ],
  "version": "4.30.6",
  "author": "Appium Contributors",
  "license": "Apache-2.0",
  "repository": {
    "type": "git",
    "url": "https://github.com/appium/appium-xcuitest-driver.git"
  },
  "bugs": {
    "url": "https://github.com/appium/appium-xcuitest-driver/issues"
  },
  "engines": {
    "node": ">=14",
    "npm": ">=8"
  },
  "appium": {
    "driverName": "xcuitest",
    "automationName": "XCUITest",
    "platformNames": [
      "iOS",
      "tvOS"
    ],
    "mainClass": "XCUITestDriver",
    "scripts": {
      "build-wda": "./scripts/build-wda.js",
      "open-wda": "./scripts/open-wda.js"
    },
    "schema": {
      "$schema": "http://json-schema.org/draft-07/schema",
      "type": "object",
      "properties": {
        "webdriveragent-port": {
          "appiumCliDest": "wdaLocalPort",
          "default": 8100,
          "description": "Local port used for communication with WebDriverAgent",
          "maximum": 65535,
          "minimum": 1,
          "type": "integer"
        }
      },
      "additionalProperties": false,
      "title": "XCUITest Driver Configuration",
      "description": "Appium configuration schema for the XCUITest driver."
    }
  },
  "main": "./build/index.js",
  "bin": {},
  "directories": {
    "lib": "lib"
  },
  "files": [
    "index.js",
    "lib",
    "scripts",
    "build/index.js",
    "build/lib",
    "!.DS_Store",
    "CHANGELOG.md"
  ],
  "types": "./build/index.d.ts",
  "dependencies": {
    "@xmldom/xmldom": "0.8.8",
    "appium-idb": "1.6.12",
    "appium-ios-device": "2.5.3",
<<<<<<< HEAD
    "appium-ios-simulator": "5.0.9",
    "appium-remote-debugger": "9.1.15",
=======
    "appium-ios-simulator": "5.0.8",
    "appium-remote-debugger": "9.1.16",
>>>>>>> aa50371f
    "appium-webdriveragent": "5.3.1",
    "appium-xcode": "5.1.2",
    "async-lock": "1.4.0",
    "asyncbox": "2.9.4",
    "bluebird": "3.7.2",
    "css-selector-parser": "1.4.1",
    "fancy-log": "2.0.0",
    "js2xmlparser2": "0.2.0",
    "lodash": "4.17.21",
    "lru-cache": "7.18.3",
    "moment": "2.29.4",
    "moment-timezone": "0.5.43",
    "node-simctl": "7.1.15",
    "portscanner": "2.2.0",
    "semver": "7.5.1",
    "source-map-support": "0.5.21",
    "teen_process": "2.0.2",
    "ws": "8.13.0"
  },
  "scripts": {
    "build": "tsc -b",
    "clean": "npm run build -- --clean",
    "dev": "npm run build -- --watch",
    "build:docs": "appium-docs build",
    "dev:docs": "appium-docs build --serve",
    "publish:docs": "appium-docs build --deploy -b docs-site -m 'docs: auto-build docs for appium-xcuitest-driver@%s' --rebase",
    "lint": "eslint .",
    "lint:commit": "commitlint",
    "lint:fix": "npm run lint -- --fix",
    "lint:staged": "lint-staged",
    "install-docs-deps": "appium-docs init --no-mkdocs",
    "prepare": "husky install; rimraf build && npm run build",
    "test": "mocha --exit --timeout 1m \"./test/unit/**/*-specs.js\"",
    "e2e-test": "mocha --exit --timeout 10m \"./test/functional/**/*-specs.js\"",
    "e2e-test:basic": "mocha \"./test/functional/basic\" --exit --timeout 10m",
    "e2e-test:device": "mocha \"./test/functional/device\" --exit --timeout 10m",
    "e2e-test:driver": "mocha \"./test/functional/driver\" --exit --timeout 10m",
    "e2e-test:long": "mocha \"./test/functional/long\" --exit --timeout 10m",
    "e2e-test:parallel": "mocha \"./test/functional/parallel\" --exit --timeout 10m",
    "e2e-test:web": "mocha \"./test/functional/web\" --exit --timeout 10m",
    "e2e-test:native-web-tap": "mocha \"./test/functional/web/safari-nativewebtap-e2e-specs.js\" --exit --timeout 10m",
    "start": "appium --relaxed-security --port 4567 --keep-alive-timeout 1200"
  },
  "lint-staged": {
    "*.(js|ts)": [
      "eslint --fix",
      "prettier --write"
    ]
  },
  "prettier": {
    "bracketSpacing": false,
    "printWidth": 100,
    "singleQuote": true
  },
  "peerDependencies": {
    "appium": "^2.0.0-beta.64"
  },
  "devDependencies": {
    "@appium/docutils": "0.3.13",
    "@appium/eslint-config-appium": "8.0.3",
    "@appium/eslint-config-appium-ts": "0.3.1",
    "@appium/test-support": "3.0.15",
    "@appium/tsconfig": "0.3.0",
    "@commitlint/cli": "17.6.5",
    "@commitlint/config-conventional": "17.6.5",
    "@appium/types": "0.11.1",
    "@semantic-release/changelog": "6.0.3",
    "@semantic-release/git": "10.0.1",
    "@types/bluebird": "3.5.38",
    "@types/chai": "4.3.5",
    "@types/chai-as-promised": "7.1.5",
    "@types/lodash": "4.14.195",
    "@types/mocha": "10.0.1",
    "@types/node": "18.16.16",
    "@types/portscanner": "2.1.1",
    "@types/sinon": "10.0.15",
    "@types/sinon-chai": "3.2.9",
    "@types/teen_process": "2.0.0",
    "@typescript-eslint/eslint-plugin": "5.59.9",
    "@typescript-eslint/parser": "5.59.9",
    "axios": "1.4.0",
    "appium": "2.0.0-beta.71",
    "chai": "4.3.7",
    "chai-as-promised": "7.1.1",
    "chai-subset": "1.6.0",
    "conventional-changelog-conventionalcommits": "6.0.0",
    "eslint": "8.42.0",
    "eslint-config-prettier": "8.8.0",
    "eslint-import-resolver-typescript": "3.5.5",
    "eslint-plugin-import": "2.27.5",
    "eslint-plugin-mocha": "10.1.0",
    "eslint-plugin-promise": "6.1.1",
    "get-port": "5.1.1",
    "glob": "9.3.5",
    "husky": "8.0.3",
    "lint-staged": "13.2.2",
    "mocha": "10.2.0",
    "mocha-junit-reporter": "2.2.0",
    "mocha-multi-reporters": "1.5.1",
    "nyc": "15.1.0",
    "pem": "1.14.8",
    "prettier": "2.8.8",
    "rimraf": "5.0.1",
    "semantic-release": "20.1.3",
    "sharp": "0.32.1",
    "sinon": "15.1.0",
    "sinon-chai": "3.7.0",
    "ts-node": "10.9.1",
    "type-fest": "3.11.1",
    "typescript": "4.9.5",
    "webdriverio": "8.10.7"
  },
  "overrides": {
    "http-cache-semantics": "4.1.1"
  },
  "typedoc": {
    "entryPoint": "index.js"
  }
}<|MERGE_RESOLUTION|>--- conflicted
+++ resolved
@@ -71,13 +71,8 @@
     "@xmldom/xmldom": "0.8.8",
     "appium-idb": "1.6.12",
     "appium-ios-device": "2.5.3",
-<<<<<<< HEAD
     "appium-ios-simulator": "5.0.9",
-    "appium-remote-debugger": "9.1.15",
-=======
-    "appium-ios-simulator": "5.0.8",
     "appium-remote-debugger": "9.1.16",
->>>>>>> aa50371f
     "appium-webdriveragent": "5.3.1",
     "appium-xcode": "5.1.2",
     "async-lock": "1.4.0",
