--- conflicted
+++ resolved
@@ -27,13 +27,8 @@
     "lib": "lib"
   },
   "dependencies": {
-<<<<<<< HEAD
     "appium-base-driver": "^2.28.0",
-    "appium-ios-driver": "^2.1.0",
-=======
-    "appium-base-driver": "^2.20.3",
     "appium-ios-driver": "^2.2.0",
->>>>>>> 3cc75149
     "appium-ios-simulator": "^2.9.0",
     "appium-remote-debugger": "^3.10.0",
     "appium-support": "^2.13.0",
@@ -49,11 +44,8 @@
     "request-promise": "^4.1.1",
     "source-map-support": "^0.4.0",
     "teen_process": "^1.7.1",
-<<<<<<< HEAD
     "uuid-js": "^0.7.5",
-=======
     "ws": "^5.0.0",
->>>>>>> 3cc75149
     "xmldom": "^0.1.27",
     "yargs": "^8.0.2",
     "x509": "^0.3.3"
