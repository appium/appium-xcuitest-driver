#!/usr/bin/env node
/**
 * Test script for creating lockdown service, starting CoreDeviceProxy, and creating tunnel
 * This script demonstrates the tunnel creation workflow for all connected devices
 */
<<<<<<< HEAD
import {logger, node} from 'appium/support.js';
=======
// TODO: Please revert '@appium/support' to 'appium/support.js' and "@appium/support" dependency
// in Appium 3 based version
import {logger, node} from '@appium/support';
>>>>>>> 7fcf3b8a
import _ from 'lodash';

import {
  PacketStreamServer,
  TunnelManager,
  createLockdownServiceByUDID,
  createUsbmux,
  startCoreDeviceProxy,
  startTunnelRegistryServer,
} from 'appium-ios-remotexpc';

import {strongbox} from '@appium/strongbox';
import path from 'path';
import fs from 'fs';

const log = logger.getLogger('TunnelCreation');
const TUNNEL_REGISTRY_PORT = 'tunnelRegistryPort';

/**
 * TunnelCreator class for managing tunnel creation and related operations
 */
class TunnelCreator {
  constructor() {
    this._packetStreamServers = new Map();
    // Default port value, will be updated in main() if --packet-stream-base-port is provided
    this._packetStreamBasePort = 50000;
    // Default port value, will be updated in main() if --tunnel-registry-port is provided
    this._tunnelRegistryPort = 42314;
  }

  get packetStreamBasePort() {
    return this._packetStreamBasePort;
  }

  set packetStreamBasePort(port) {
    this._packetStreamBasePort = port;
  }

  get tunnelRegistryPort() {
    return this._tunnelRegistryPort;
  }

  set tunnelRegistryPort(port) {
    this._tunnelRegistryPort = port;
  }

  /**
   * Update tunnel registry with new tunnel information
   * @type {import('appium-ios-remotexpc').TunnelResult[]} results - Array of tunnel results
   * @returns {Promise<import('appium-ios-remotexpc').TunnelRegistry>} Updated tunnel registry
   */
  async updateTunnelRegistry(results) {
    const now = Date.now();
    const nowISOString = new Date().toISOString();

    // Initialize registry if it doesn't exist
    const registry = {
      tunnels: {},
      metadata: {
        lastUpdated: nowISOString,
        totalTunnels: 0,
        activeTunnels: 0,
      },
    };

    // Update tunnels
    for (const result of results) {
      if (result.success) {
        const udid = result.device.Properties.SerialNumber;
        registry.tunnels[udid] = {
          udid,
          deviceId: result.device.DeviceID,
          address: result.tunnel.Address,
          rsdPort: result.tunnel.RsdPort ?? 0,
          packetStreamPort: result.packetStreamPort,
          connectionType: result.device.Properties.ConnectionType,
          productId: result.device.Properties.ProductID,
          createdAt: registry.tunnels[udid]?.createdAt ?? now,
          lastUpdated: now,
        };
      }
    }

    // Update metadata
    registry.metadata = {
      lastUpdated: nowISOString,
      totalTunnels: Object.keys(registry.tunnels).length,
      activeTunnels: Object.keys(registry.tunnels).length, // Assuming all are active for now
    };

    return registry;
  }

  /**
   * Setup cleanup handlers for graceful shutdown
   */
  setupCleanupHandlers() {
    const cleanup = async (signal) => {
      log.warn(`\nReceived ${signal}. Cleaning up...`);

      // Close all packet stream servers
      if (this._packetStreamServers.size > 0) {
        log.info(`Closing ${this._packetStreamServers.size} packet stream server(s)...`);
        for (const [udid, server] of this._packetStreamServers) {
          try {
            await server.stop();
            log.info(`Closed packet stream server for device ${udid}`);
          } catch (err) {
            log.warn(`Failed to close packet stream server for device ${udid}: ${err}`);
          }
        }
        this._packetStreamServers.clear();
      }

      log.info('Cleanup completed. Exiting...');
      process.exit(0);
    };

    // Handle various termination signals
    process.on('SIGINT', () => cleanup('SIGINT (Ctrl+C)'));
    process.on('SIGTERM', () => cleanup('SIGTERM'));
    process.on('SIGHUP', () => cleanup('SIGHUP'));

    // Handle uncaught exceptions and unhandled rejections
    process.on('uncaughtException', async (error) => {
      log.error('Uncaught Exception:', error);
      await cleanup('Uncaught Exception');
    });

    process.on('unhandledRejection', async (reason, promise) => {
      log.error('Unhandled Rejection at:', promise, 'reason:', reason);
      await cleanup('Unhandled Rejection');
    });
  }

  /**
   * Create tunnel for a single device
   * @param {Device} device - Device object
   * @param {import('tls').ConnectionOptions} tlsOptions - TLS options
   * @returns {Promise<import('appium-ios-remotexpc').TunnelResult & { socket?: any; socketInfo?: import('appium-ios-remotexpc').SocketInfo }>} Tunnel result
   */
  async createTunnelForDevice(device, tlsOptions) {
    const udid = device.Properties.SerialNumber;

    log.info(`\n--- Processing device: ${udid} ---`);
    log.info(`Device ID: ${device.DeviceID}`);
    log.info(`Connection Type: ${device.Properties.ConnectionType}`);
    log.info(`Product ID: ${device.Properties.ProductID}`);

    log.info('Creating lockdown service...');
    const {lockdownService, device: lockdownDevice} = await createLockdownServiceByUDID(udid);
    log.info(`Lockdown service created for device: ${lockdownDevice.Properties.SerialNumber}`);

    log.info('Starting CoreDeviceProxy...');
    const {socket} = await startCoreDeviceProxy(
      lockdownService,
      lockdownDevice.DeviceID,
      lockdownDevice.Properties.SerialNumber,
      tlsOptions,
    );
    log.info('CoreDeviceProxy started successfully');

    log.info('Creating tunnel...');
    const tunnel = await TunnelManager.getTunnel(socket);
    log.info(`Tunnel created for address: ${tunnel.Address} with RsdPort: ${tunnel.RsdPort}`);

    let packetStreamPort;
    packetStreamPort = this._packetStreamBasePort++;
    const packetStreamServer = new PacketStreamServer(packetStreamPort);
    await packetStreamServer.start();

    const consumer = packetStreamServer.getPacketConsumer();
    if (consumer) {
      tunnel.addPacketConsumer(consumer);
    }

    this._packetStreamServers.set(udid, packetStreamServer);

    log.info(`Packet stream server started on port ${packetStreamPort}`);

    log.info(`✅ Tunnel creation completed successfully for device: ${udid}`);
    log.info(`   Tunnel Address: ${tunnel.Address}`);
    log.info(`   Tunnel RsdPort: ${tunnel.RsdPort}`);
    if (packetStreamPort) {
      log.info(`   Packet Stream Port: ${packetStreamPort}`);
    }

    if (_.isFunction(socket?.setNoDelay)) {
      socket.setNoDelay(true);
    }

    return {
      device,
      tunnel: {
        Address: tunnel.Address,
        RsdPort: tunnel.RsdPort,
      },
      packetStreamPort,
      success: true,
      socket,
    };
  }

  /**
   * Sets up tunnels for all connected devices.
   * @param {import('appium-ios-remotexpc').Usbmux} usbmux - The usbmux object.
   * @param {string|undefined} specificUdid - A specific UDID to process, or undefined for all devices.
   * @param {import('tls').ConnectionOptions} tlsOptions - TLS options.
   */
  async setupTunnels(usbmux, specificUdid, tlsOptions) {
    log.info('Listing all connected devices...');
    const devices = await usbmux.listDevices();

    if (devices.length === 0) {
      log.warn('No devices found. Make sure iOS devices are connected and trusted.');
      return;
    }

    log.info(`Found ${devices.length} connected device(s):`);
    devices.forEach((device, index) => {
      log.info(`  ${index + 1}. UDID: ${device.Properties.SerialNumber}`);
      log.info(`     Device ID: ${device.DeviceID}`);
      log.info(`     Connection: ${device.Properties.ConnectionType}`);
      log.info(`     Product ID: ${device.Properties.ProductID}`);
    });

    let devicesToProcess = devices;
    if (specificUdid) {
      devicesToProcess = devices.filter(
        (device) => device.Properties.SerialNumber === specificUdid,
      );

      if (devicesToProcess.length === 0) {
        log.error(`Device with UDID ${specificUdid} not found in connected devices.`);
        log.error('Available devices:');
        devices.forEach((device) => {
          log.error(`  - ${device.Properties.SerialNumber}`);
        });
        process.exit(1);
      }
    }

    log.info(`\nProcessing ${devicesToProcess.length} device(s)...`);

    /** @type {import('appium-ios-remotexpc').TunnelResult[]} */
    const results = [];

    for (const device of devicesToProcess) {
      const result = await this.createTunnelForDevice(device, tlsOptions);
      results.push(result);
    }

    log.info('\n=== TUNNEL CREATION SUMMARY ===');
    const successful = results.filter((r) => r.success);
    const failed = results.filter((r) => !r.success);

    log.info(`Total devices processed: ${results.length}`);
    log.info(`Successful tunnels: ${successful.length}`);
    log.info(`Failed tunnels: ${failed.length}`);

    if (successful.length > 0) {
      log.info('\n✅ Successful tunnels:');
      const registry = await this.updateTunnelRegistry(results);
      await startTunnelRegistryServer(registry, this._tunnelRegistryPort);

      log.info('\n📁 Tunnel registry API:');
      log.info('   The tunnel registry is now available through the API at:');
      log.info(`   http://localhost:${this._tunnelRegistryPort}/remotexpc/tunnels`);
      log.info('\n   Available endpoints:');
      log.info('   - GET /remotexpc/tunnels - List all tunnels');
      log.info('   - GET /remotexpc/tunnels/:udid - Get tunnel by UDID');
      log.info('   - GET /remotexpc/tunnels/metadata - Get registry metadata');
      if (successful.length > 0) {
        const firstUdid = successful[0].device.Properties.SerialNumber;
        log.info(`   curl http://localhost:4723/remotexpc/tunnels/${firstUdid}`);
      }
    }
  }
}

/**
 * Helper function to parse string arguments
 * @param {string[]} args - Array of command line arguments
 * @param {string} flagName - Name of the flag to parse (e.g. '--udid')
 * @returns {string|undefined} The value of the flag if found, undefined otherwise
 */
function parseArg(args, flagName) {
  const equalsArg = args.find((arg) => arg.startsWith(`${flagName}=`));
  if (equalsArg) {
    const value = equalsArg.split('=')[1];
    log.info(`Using ${flagName.slice(2)}: ${value}`);
    return value;
  } else {
    const flagIndex = args.indexOf(flagName);
    if (flagIndex !== -1 && flagIndex + 1 < args.length) {
      const value = args[flagIndex + 1];
      log.info(`Using ${flagName.slice(2)}: ${value}`);
      return value;
    }
  }
  return undefined;
};

const BOOTSTRAP_PATH = node.getModuleRootSync('appium-xcuitest-driver', import.meta.url);

/**
 */
async function main() {
  // Create an instance of TunnelCreator
  const tunnelCreator = new TunnelCreator();
  tunnelCreator.setupCleanupHandlers();

  const args = process.argv.slice(2);

  const specificUdid = parseArg(args, '--udid');

  const packetStreamBasePort = parseArg(args, '--packet-stream-base-port');
  if (packetStreamBasePort !== undefined) {
    tunnelCreator.packetStreamBasePort = parseInt(packetStreamBasePort, 10);
  }

  const tunnelRegistryPort = parseArg(args, '--tunnel-registry-port');
  if (tunnelRegistryPort !== undefined) {
    tunnelCreator.tunnelRegistryPort = parseInt(tunnelRegistryPort, 10);
  }

  const packageInfo = JSON.parse(
    fs.readFileSync(path.join(BOOTSTRAP_PATH, 'package.json'), 'utf8'),
  );
  const box = strongbox(packageInfo.name);
  try {
    await box.createItemWithValue(TUNNEL_REGISTRY_PORT, String(tunnelCreator.tunnelRegistryPort));
  } catch (error) {
    throw new Error(`Tunnel registry port cannot be persisted: ${error.message}`);
  }

  /** @type {import('tls').ConnectionOptions} */
  const tlsOptions = {
    rejectUnauthorized: false,
    minVersion: 'TLSv1.2',
  };

  log.info('Connecting to usbmuxd...');
  const usbmux = await createUsbmux();

  try {
    await tunnelCreator.setupTunnels(usbmux, specificUdid, tlsOptions);
  } finally {
    await usbmux.close();
  }
}

(async () => await main())();<|MERGE_RESOLUTION|>--- conflicted
+++ resolved
@@ -3,13 +3,7 @@
  * Test script for creating lockdown service, starting CoreDeviceProxy, and creating tunnel
  * This script demonstrates the tunnel creation workflow for all connected devices
  */
-<<<<<<< HEAD
 import {logger, node} from 'appium/support.js';
-=======
-// TODO: Please revert '@appium/support' to 'appium/support.js' and "@appium/support" dependency
-// in Appium 3 based version
-import {logger, node} from '@appium/support';
->>>>>>> 7fcf3b8a
 import _ from 'lodash';
 
 import {
