--- conflicted
+++ resolved
@@ -34,18 +34,7 @@
         elementResponseFields: undefined,
         arguments: PROCESS_ARGS_OBJECT.args,
         environment: PROCESS_ARGS_OBJECT.env,
-<<<<<<< HEAD
-        shouldWaitForQuiescence: true,
-        waitForIdleTimeout: undefined,
-        shouldUseTestManagerForVisibilityDetection: false,
-        maxTypingFrequency: 60,
-        shouldUseCompactResponses: undefined,
-        shouldUseSingletonTestManager: true,
-        eventloopIdleDelaySec: 0,
-      }],
-=======
       })],
->>>>>>> e0c820cc
       alwaysMatch: {},
     }
   };
