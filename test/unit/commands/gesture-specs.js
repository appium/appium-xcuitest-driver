--- conflicted
+++ resolved
@@ -33,52 +33,14 @@
     });
   });
 
-<<<<<<< HEAD
-  describe('tap', () => {
-    it('should send POST request to /wda/touch/perform on WDA', async () => {
-=======
-  describe('isSameGestures', function () {
-    it('should return true if simple chains are similar', function () {
-      const original = [{action: 'press'}, {'action': 'release'}];
-      const candidate = [{action: 'press'}, {'action': 'release'}];
-      const result = isSameGestures(original, candidate);
-      result.should.be.true;
-    });
-
-    it('should return false if simple chains are not similar', function () {
-      const original = [{action: 'press'}, {'action': 'press'}];
-      const candidate = [{action: 'press'}, {'action': 'release'}];
-      const result = isSameGestures(original, candidate);
-      result.should.be.false;
-    });
-
-    it('should return true if complex chains are similar', function () {
-      const original = [{action: 'press', options: {count: 2}}, {'action': 'release'}];
-      const candidate = [{action: 'press', options: {count: 2}}, {'action': 'release'}];
-      const result = isSameGestures(original, candidate);
-      result.should.be.true;
-    });
-
-    it('should return false if complex chains are not similar', function () {
-      const original = [{action: 'press', options: {count: 2}}, {'action': 'release'}];
-      const candidate = [{action: 'press', options: {count: 1}}, {'action': 'release'}];
-      const result = isSameGestures(original, candidate);
-      result.should.be.false;
-    });
-  });
-
   describe('tap', function () {
     it('should send POST request to /tap on WDA when no element is given', async function () {
->>>>>>> 2bc9d886
       let actions = [
         {action: 'tap'}
       ];
       await driver.performTouch(actions);
       proxySpy.calledOnce.should.be.true;
-<<<<<<< HEAD
       proxySpy.firstCall.args[0].should.eql('/wda/touch/perform');
-=======
-      proxySpy.firstCall.args[0].should.eql('/wda/tap/0');
       proxySpy.firstCall.args[1].should.eql('POST');
     });
     it('should send POST request to /tap/element on WDA', async function () {
@@ -87,7 +49,7 @@
       ];
       await driver.performTouch(actions);
       proxySpy.calledOnce.should.be.true;
-      proxySpy.firstCall.args[0].should.eql('/wda/tap/42');
+      proxySpy.firstCall.args[0].should.eql('/wda/touch/perform');
       proxySpy.firstCall.args[1].should.eql('POST');
     });
     it('should send POST request to /tap/element with offset on WDA', async function () {
@@ -96,8 +58,7 @@
       ];
       await driver.performTouch(actions);
       proxySpy.calledOnce.should.be.true;
-      proxySpy.firstCall.args[0].should.eql('/wda/tap/42');
->>>>>>> 2bc9d886
+      proxySpy.firstCall.args[0].should.eql('/wda/touch/perform');
       proxySpy.firstCall.args[1].should.eql('POST');
       proxySpy.firstCall.args[2].should.eql({actions});
     });
