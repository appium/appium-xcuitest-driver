--- conflicted
+++ resolved
@@ -33,19 +33,7 @@
               '-NSLanguages', `(${LANGUAGE})`,
               '-AppleLocale', LOCALE
             ],
-<<<<<<< HEAD
-            environment: {},
-            shouldWaitForQuiescence: true,
-            shouldUseTestManagerForVisibilityDetection: false,
-            maxTypingFrequency: 60,
-            shouldUseCompactResponses: undefined,
-            shouldUseSingletonTestManager: true,
-            eventloopIdleDelaySec: 0,
-            waitForIdleTimeout: undefined,
-          }],
-=======
           })],
->>>>>>> e0c820cc
           alwaysMatch: {},
         }
       };
@@ -94,18 +82,7 @@
             elementResponseFields: undefined,
             arguments: augmentedProcessArgumentsWithLanguage.args,
             environment: processArguments.env,
-<<<<<<< HEAD
-            shouldWaitForQuiescence: true,
-            shouldUseTestManagerForVisibilityDetection: false,
-            maxTypingFrequency: 60,
-            shouldUseCompactResponses: undefined,
-            shouldUseSingletonTestManager: true,
-            eventloopIdleDelaySec: 0,
-            waitForIdleTimeout: undefined,
-          }],
-=======
           })],
->>>>>>> e0c820cc
           alwaysMatch: {},
         }
       };
