--- conflicted
+++ resolved
@@ -32,11 +32,7 @@
         - long
         xcodeVersion: ['16.4', '15.4']
         include:
-<<<<<<< HEAD
-        - xcodeVersion: '16.2'
-=======
         - xcodeVersion: '16.4'
->>>>>>> c75bba92
           iosVersion: '18.5'
           deviceName: 'iPhone 16'
           tvosVersion: '18.5'
@@ -82,12 +78,13 @@
         wait_for_boot: true
 
     - run: |
+        appium_ver=$(node -p "require('./package.json').peerDependencies?.appium")
         npm install --no-save mjpeg-consumer
         npm install mocha-multi-reporters --save-dev
         export cwd=$(pwd)
         pushd "$cwd"
         cd ~
-        npm install -g appium@rc
+        npm install -g "appium@$appium_ver"
         appium driver install --source=local "$cwd"
         appium driver doctor xcuitest
         appium driver run xcuitest build-wda --sdk=${{ matrix.iosVersion }} --name="${{ matrix.deviceName }}"
